--- conflicted
+++ resolved
@@ -25,11 +25,7 @@
         exclude: ^.github/
   - repo: https://github.com/astral-sh/ruff-pre-commit
     # Ruff version.
-<<<<<<< HEAD
-    rev: v0.11.9
-=======
     rev: v0.11.13
->>>>>>> 5f7ee4ef
     hooks:
       # Run the linter.
       - id: ruff
