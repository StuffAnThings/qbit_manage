---
repos:
  - repo: https://github.com/pre-commit/pre-commit-hooks
    rev: v4.5.0
    hooks:
      - id: trailing-whitespace
      - id: end-of-file-fixer
      - id: check-merge-conflict
      - id: check-json
      - id: check-yaml
      - id: debug-statements
      - id: requirements-txt-fixer
      - id: check-added-large-files
      - id: fix-byte-order-marker
      - id: fix-encoding-pragma
        args: [--remove]
      - id: pretty-format-json
        args: [--autofix, --indent, '4', --no-sort-keys]
  - repo: https://github.com/hhatto/autopep8
    rev: v2.0.4
    hooks:
      - id: autopep8
  - repo: https://github.com/adrienverge/yamllint.git
    rev: v1.35.1  # or higher tag
    hooks:
      - id: yamllint
        args: [--format, parsable, --strict]
        exclude: ^.github/
  - repo: https://github.com/lyz-code/yamlfix
    rev: 1.16.0
    hooks:
      - id: yamlfix
        exclude: ^.github/
  - repo: https://github.com/pycqa/isort
    rev: 5.13.2
    hooks:
      - id: isort
        name: isort (python)
        args: [--force-single-line-imports, --profile, black]
  - repo: https://github.com/asottile/pyupgrade
    rev: v3.15.1
    hooks:
      - id: pyupgrade
        args: [--py3-plus]
  - repo: https://github.com/psf/black
<<<<<<< HEAD
    rev: 24.2.0
=======
    rev: 24.1.1
>>>>>>> 13656893
    hooks:
      - id: black
        language_version: python3
        args: [--line-length, '130']
  - repo: https://github.com/PyCQA/flake8
    rev: 7.0.0
    hooks:
      - id: flake8
        args: [--config=.flake8]
  - repo: local
    hooks:
      - id: increase-version
        name: Increase version if branch contains "develop"
        entry: ./scripts/pre-commit/increase_version.sh
        language: script
        pass_filenames: false
        stages: [commit]<|MERGE_RESOLUTION|>--- conflicted
+++ resolved
@@ -43,11 +43,7 @@
       - id: pyupgrade
         args: [--py3-plus]
   - repo: https://github.com/psf/black
-<<<<<<< HEAD
     rev: 24.2.0
-=======
-    rev: 24.1.1
->>>>>>> 13656893
     hooks:
       - id: black
         language_version: python3
