#!/usr/bin/python3

import os
import shutil
import yaml
import argparse
import logging
import logging.handlers
from qbittorrentapi import Client
import urllib3
from collections import Counter
import glob
from pathlib import Path

# import apprise

parser = argparse.ArgumentParser('qBittorrent Manager.',
                                 description='A mix of scripts combined for managing qBittorrent.')
parser.add_argument('-c', '--config-file',
                    dest='config',
                    action='store',
                    default='config.yml',
                    help='This is used if you want to use a different name for your config.yml. Example: tv.yml')
parser.add_argument('-l', '--log-file',
                    dest='logfile',
                    action='store',
                    default='activity.log',
                    help='This is used if you want to use a different name for your log file. Example: tv.log')
parser.add_argument('-m', '--manage',
                    dest='manage',
                    action='store_const',
                    const='manage',
                    help='Use this if you would like to update your tags, categories,'
                         ' remove unregistered torrents, AND recheck/resume paused torrents.')
parser.add_argument('-s', '--cross-seed',
                    dest='cross_seed',
                    action='store_const',
                    const='cross_seed',
                    help='Use this after running cross-seed script to add torrents from the cross-seed output folder to qBittorrent')
parser.add_argument('-re', '--recheck',
                    dest='recheck',
                    action='store_const',
                    const='recheck',
                    help='Recheck paused torrents sorted by lowest size. Resume if Completed.')
parser.add_argument('-g', '--cat-update',
                    dest='cat_update',
                    action='store_const',
                    const='cat_update',
                    help='Use this if you would like to update your categories.')
parser.add_argument('-t', '--tag-update',
                    dest='tag_update',
                    action='store_const',
                    const='tag_update',
                    help='Use this if you would like to update your tags. (Only adds tags to untagged torrents)')
parser.add_argument('-r', '--rem-unregistered',
                    dest='rem_unregistered',
                    action='store_const',
                    const='rem_unregistered',
                    help='Use this if you would like to remove unregistered torrents.')
parser.add_argument('-ro', '--rem-orphaned',
                    dest='rem_orphaned',
                    action='store_const',
                    const='rem_orphaned',
                    help='Use this if you would like to remove orphaned files from your `root_dir` directory that are not referenced by any torrents.'
                    ' It will scan your `root_dir` directory and compare it with what is in Qbitorrent. Any data not referenced in Qbitorrent will be moved into '
                    ' `/data/torrents/orphaned_data` folder for you to review/delete.')
<<<<<<< HEAD
=======
parser.add_argument('-tnhl', '--tag-nohardlinks',
                    dest='tag_nohardlinks',
                    action='store_const',
                    const='tag_nohardlinks',
                    help='Use this to tag any torrents that do not have any hard links associated with any of the files. This is useful for those that use Sonarr/Radarr'
                    'to hard link your media files with the torrents for seeding. When files get upgraded they no longer become linked with your media therefore will be tagged with a new tag noHL'
                    'You can then safely delete/remove these torrents to free up any extra space that is not being used by your media folder.')                    
>>>>>>> 1000f905
parser.add_argument('--dry-run',
                    dest='dry_run',
                    action='store_const',
                    const='dry_run',
                    help='If you would like to see what is gonna happen but not actually move/delete or '
                         'tag/categorize anything.')
parser.add_argument('--log',
                    dest='loglevel',
                    action='store',
                    default='INFO',
                    help='Change your log level. ')
args = parser.parse_args()

with open(args.config, 'r') as cfg_file:
    cfg = yaml.load(cfg_file, Loader=yaml.FullLoader)

urllib3.disable_warnings()

file_name_format = args.logfile
msg_format = '%(asctime)s - %(levelname)s: %(message)s'
max_bytes = 1024 * 1024 * 2
backup_count = 5

logger = logging.getLogger('qBit Manage')
logging.DRYRUN = 25
logging.addLevelName(logging.DRYRUN, 'DRY-RUN')
setattr(logger, 'dryrun', lambda dryrun, *args: logger._log(logging.DRYRUN, dryrun, args))
log_lev = getattr(logging, args.loglevel.upper())
logger.setLevel(log_lev)

file_handler = logging.handlers.RotatingFileHandler(filename=file_name_format,
                                                    maxBytes=max_bytes,
                                                    backupCount=backup_count)
file_handler.setLevel(log_lev)
file_formatter = logging.Formatter(msg_format)
file_handler.setFormatter(file_formatter)
logger.addHandler(file_handler)

stream_handler = logging.StreamHandler()
stream_handler.setLevel(log_lev)
stream_formatter = logging.Formatter(msg_format)
stream_handler.setFormatter(stream_formatter)
logger.addHandler(stream_handler)

# Actual API call to connect to qbt.
host = cfg['qbt']['host']
if 'user' in cfg['qbt']:
    username = cfg['qbt']['user']
else:
    username = ''
if 'pass' in cfg['qbt']:
    password = cfg['qbt']['pass']
else:
    password = ''

client = Client(host=host,
                username=username,
                password=password)


def trunc_val(s, d, n=3):
    return d.join(s.split(d, n)[:n])


def get_category(path):
    cat_path = cfg["cat"]
    for i, f in cat_path.items():
        if f in path:
            category = i
            return category
    category = ''
    logger.warning('No categories matched. Check your config.yml file. - Setting category to NULL')
    return category


def get_tags(urls):
    tag_path = cfg['tags']
    for i, f in tag_path.items():
        for url in urls:
            if i in url:
                tag = f
                if tag: return tag,trunc_val(url, '/')
    tag = ('','')
    logger.warning('No tags matched. Check your config.yml file. Setting tag to NULL')
    return tag

def remove_empty_directories(pathlib_root_dir):
  # list all directories recursively and sort them by path,
  # longest first
  L = sorted(
      pathlib_root_dir.glob("*/*"),
      key=lambda p: len(str(p)),
      reverse=True,
  )
  for pdir in L:
    try:
        pdir.rmdir()  # remove directory if empty
    except OSError:
      continue  # catch and continue if non-empty       

# Will create a 2D Dictionary with the torrent name as the key
# torrentdict = {'TorrentName1' : {'Category':'TV', 'save_path':'/data/torrents/TV', 'count':1, 'msg':'[]'},
#                'TorrentName2' : {'Category':'Movies', 'save_path':'/data/torrents/Movies'}, 'count':2, 'msg':'[]'}
def get_torrent_info(t_list):
    torrentdict = {}
    for torrent in t_list:
        save_path = torrent.save_path
        category = get_category(save_path)
        is_complete = False
        if torrent.name in torrentdict:
            t_count = torrentdict[torrent.name]['count'] + 1
            msg_list = torrentdict[torrent.name]['msg']
            is_complete = True if torrentdict[torrent.name]['is_complete'] == True else torrent.state_enum.is_complete
        else:
            t_count = 1
            msg_list = []
            is_complete = torrent.state_enum.is_complete
        msg = [x.msg for x in torrent.trackers if x.url.startswith('http')][0]
        msg_list.append(msg)
        torrentattr = {'Category': category, 'save_path': save_path, 'count': t_count, 'msg': msg_list, 'is_complete': is_complete}
        torrentdict[torrent.name] = torrentattr
    return torrentdict

# Function used to recheck paused torrents sorted by size and resume torrents that are completed 
def recheck():
    if args.cross_seed == 'cross_seed' or args.manage == 'manage' or args.recheck == 'recheck':
        #sort by size and paused
        torrent_sorted_list = client.torrents.info(status_filter='paused',sort='size')
        torrentdict = get_torrent_info(client.torrents.info(sort='added_on',reverse=True))
        for torrent in torrent_sorted_list:
            new_tag,t_url = get_tags([x.url for x in torrent.trackers if x.url.startswith('http')])
            if torrent.tags == '' or ('cross-seed' in torrent.tags and len([e for e in torrent.tags.split(",") if not 'noHL' in e]) == 1): torrent.add_tags(tags=new_tag)
            #Resume torrent if completed
            if torrent.progress == 1: 
                if args.dry_run == 'dry_run': 
                    logger.dryrun(f'\n - Not Resuming {new_tag} - {torrent.name}')
                else:
                    logger.info(f'\n - Resuming {new_tag} - {torrent.name}')
                    torrent.resume()
            #Recheck
            elif torrent.progress == 0 and torrentdict[torrent.name]['is_complete']:
                if args.dry_run == 'dry_run':
                    logger.dryrun(f'\n - Not Rechecking {new_tag} - {torrent.name}')
                else:
                    logger.info(f'\n - Rechecking {new_tag} - {torrent.name}')
                    torrent.recheck()

# Function used to move any torrents from the cross seed directory to the correct save directory
def cross_seed():
    if args.cross_seed == 'cross_seed':
        # List of categories for all torrents moved
        categories = []
        # Keep track of total torrents moved
        total = 0
        # Used to output the final list torrents moved to output in the log
        torrents_added = ''
        # Only get torrent files
        cs_files = [f for f in os.listdir(os.path.join(cfg['directory']['cross_seed'], '')) if f.endswith('torrent')]
        dir_cs = os.path.join(cfg['directory']['cross_seed'], '')
        dir_cs_out = os.path.join(dir_cs,'qbit_manage_added')
        os.makedirs(dir_cs_out,exist_ok=True)
        torrent_list = client.torrents.info(sort='added_on',reverse=True)
        torrentdict = get_torrent_info(torrent_list)
        for file in cs_files:
            t_name = file.split(']', 2)[2].split('.torrent')[0]
            # Substring Key match in dictionary (used because t_name might not match exactly with torrentdict key)
            # Returned the dictionary of filtered item
            torrentdict_file = dict(filter(lambda item: t_name in item[0], torrentdict.items()))
            if torrentdict_file:
                # Get the exact torrent match name from torrentdict
                t_name = next(iter(torrentdict_file))
                category = torrentdict[t_name]['Category']
                dest = os.path.join(torrentdict[t_name]['save_path'], '')
                src = os.path.join(dir_cs,file)
                dir_cs_out = os.path.join(dir_cs,'qbit_manage_added',file)
                categories.append(category)
                if args.dry_run == 'dry_run':
                    logger.dryrun(f'Not Adding {t_name} to qBittorrent with: '
                                  f'\n - Category: {category}'
                                  f'\n - Save_Path: {dest}'
                                  f'\n - Paused: True')
                else:
                    if torrentdict[t_name]['is_complete']:
                        client.torrents.add(torrent_files=src,
                                            save_path=dest,
                                            category=category,
                                            is_paused=True)
                        shutil.move(src, dir_cs_out)
                        logger.info(f'Adding {t_name} to qBittorrent with: '
                                    f'\n - Category: {category}'
                                    f'\n - Save_Path: {dest}'
                                    f'\n - Paused: True')
                    else:
                        logger.info(f'Found {t_name} in {dir_cs} but original torrent is not complete. Not adding to qBittorrent')
            else:
                if args.dry_run == 'dry_run':
                    logger.dryrun(f'{t_name} not found in torrents.')
                else:
                    logger.warning(f'{t_name} not found in torrents.')
        numcategory = Counter(categories)
        if args.dry_run == 'dry_run':
            for c in numcategory:
                total += numcategory[c]
                torrents_added += f'\n - {c} .torrents not added: {numcategory[c]}'
            torrents_added += f'\n -- Total .torrents not added: {total}'
            logger.dryrun(torrents_added)
        else:
            for c in numcategory:
                total += numcategory[c]
                torrents_added += f'\n - {c} .torrents added: {numcategory[c]}'
            torrents_added += f'\n -- Total .torrents added: {total}'
            logger.info(torrents_added)


def update_category():
    if args.manage == 'manage' or args.cat_update == 'cat_update':
        num_cat = 0
        torrent_list = client.torrents.info(sort='added_on',reverse=True)
        for torrent in torrent_list:
            if torrent.category == '':
                for x in torrent.trackers:
                    if x.url.startswith('http'):
                        t_url = trunc_val(x.url, '/')
                        new_cat = get_category(torrent.save_path)
                        if args.dry_run == 'dry_run':
                            logger.dryrun(f'\n - Torrent Name: {torrent.name}'
                                          f'\n - New Category: {new_cat}'
                                          f'\n - Tracker: {t_url}')
                            num_cat += 1
                        else:
                            logger.info(f'\n - Torrent Name: {torrent.name}'
                                        f'\n - New Category: {new_cat}'
                                        f'\n - Tracker: {t_url}')
                            torrent.set_category(category=new_cat)
                            num_cat += 1
        if args.dry_run == 'dry_run':
            if num_cat >= 1:
                logger.dryrun(f'Did not update {num_cat} new categories.')
            else:
                logger.dryrun(f'No new torrents to categorize.')
        else:
            if num_cat >= 1:
                logger.info(f'Updated {num_cat} new categories.')
            else:
                logger.info(f'No new torrents to categorize.')


def update_tags():
    if args.manage == 'manage' or args.tag_update == 'tag_update':
        num_tags = 0
        torrent_list = client.torrents.info(sort='added_on',reverse=True)
        for torrent in torrent_list:
            if torrent.tags == '' or ('cross-seed' in torrent.tags and len([e for e in torrent.tags.split(",") if not 'noHL' in e]) == 1):
                new_tag,t_url = get_tags([x.url for x in torrent.trackers if x.url.startswith('http')])
                if args.dry_run == 'dry_run':
                    logger.dryrun(f'\n - Torrent Name: {torrent.name}'
                                    f'\n - New Tag: {new_tag}'
                                    f'\n - Tracker: {t_url}')
                    num_tags += 1
                else:
                    logger.info(f'\n - Torrent Name: {torrent.name}'
                                f'\n - New Tag: {new_tag}'
                                f'\n - Tracker: {t_url}')
                    torrent.add_tags(tags=new_tag)
                    num_tags += 1
        if args.dry_run == 'dry_run':
            if num_tags >= 1:
                logger.dryrun(f'Did not update {num_tags} new tags.')
            else:
                logger.dryrun('No new torrents to tag.')
        else:
            if num_tags >= 1:
                logger.info(f'Updated {num_tags} new tags.')
            else:
                logger.info('No new torrents to tag. ')


def rem_unregistered():
    if args.manage == 'manage' or args.rem_unregistered == 'rem_unregistered':
        torrent_list = client.torrents.info(sort='added_on',reverse=True)
        torrentdict = get_torrent_info(torrent_list)
        rem_unr = 0
        del_tor = 0
        for torrent in torrent_list:
            t_name = torrent.name
            t_count = torrentdict[t_name]['count']
            t_msg = torrentdict[t_name]['msg']
            for x in torrent.trackers:
                if x.url.startswith('http'):
                    t_url = trunc_val(x.url, '/')
                    n_info = (f'\n - Torrent Name: {t_name} '
                              f'\n - Status: {x.msg} '
                              f'\n - Tracker: {t_url} '
                              f'\n - Deleted .torrent but not content files.')
                    n_d_info = (f'\n - Torrent Name: {t_name} '
                                f'\n - Status: {x.msg} '
                                f'\n - Tracker: {t_url} '
                                f'\n - Deleted .torrent AND content files.')
                    if 'Unregistered torrent' in x.msg or 'Torrent is not found' in x.msg or 'Torrent not registered' in x.msg:
                        if t_count > 1:
                            if args.dry_run == 'dry_run':
                                if '' in t_msg: 
                                    logger.dryrun(n_info)
                                    rem_unr += 1
                                else:
                                    logger.dryrun(n_d_info)
                                    del_tor += 1
                            else:
                                # Checks if any of the original torrents are working
                                if '' in t_msg: 
                                    logger.info(n_info)
                                    torrent.delete(hash=torrent.hash, delete_files=False)
                                    rem_unr += 1
                                else:
                                    logger.info(n_d_info)
                                    torrent.delete(hash=torrent.hash, delete_files=True)
                                    del_tor += 1                                  
                        else:
                            if args.dry_run == 'dry_run':
                                logger.dryrun(n_d_info)
                                del_tor += 1
                            else:
                                logger.info(n_d_info)
                                torrent.delete(hash=torrent.hash, delete_files=True)
                                del_tor += 1
        if args.dry_run == 'dry_run':
            if rem_unr >= 1 or del_tor >= 1:
                logger.dryrun(f'Did not delete {rem_unr} .torrents(s) or content files.')
                logger.dryrun(f'Did not delete {del_tor} .torrents(s) or content files.')
            else:
                logger.dryrun('No unregistered torrents found.')
        else:
            if rem_unr >= 1 or del_tor >= 1:
                logger.info(f'Deleted {rem_unr} .torrents(s) but not content files.')
                logger.info(f'Deleted {del_tor} .torrents(s) AND content files.')
            else:
                logger.info('No unregistered torrents found.')

def rem_orphaned():
    if args.rem_orphaned == 'rem_orphaned':
        torrent_list = client.torrents.info()
        torrent_files = []
        root_files = []
        orphaned_files = []

        if 'root_dir' in cfg['directory']:
            root_path = os.path.join(cfg['directory']['root_dir'], '')
        else:
            logger.error('root_dir not defined in config.')
            return

        if 'remote_dir' in cfg['directory']:
            remote_path = os.path.join(cfg['directory']['remote_dir'], '')
            root_files = [os.path.join(path.replace(remote_path,root_path), name) for path, subdirs, files in os.walk(remote_path) for name in files if os.path.join(remote_path,'orphaned_data') not in path]
        else:
            remote_path = root_path
            root_files = [os.path.join(path, name) for path, subdirs, files in os.walk(root_path) for name in files if os.path.join(root_path,'orphaned_data') not in path]

        for torrent in torrent_list:
            for file in torrent.files:
                torrent_files.append(os.path.join(torrent.save_path,file.name))
            
        orphaned_files = set(root_files) - set(torrent_files)
        orphaned_files = sorted(orphaned_files)
        #print('----------torrent files-----------')
        #print("\n".join(torrent_files))
        # print('----------root_files-----------')
        # print("\n".join(root_files))
        # print('----------orphaned_files-----------')
        # print("\n".join(orphaned_files))
        # print('----------Deleting orphan files-----------')
        if (orphaned_files):
            if args.dry_run == 'dry_run':
                dir_out = os.path.join(remote_path,'orphaned_data')
                logger.dryrun(f'\n----------{len(orphaned_files)} Orphan files found-----------'
                                f'\n - '+'\n - '.join(orphaned_files)+
                                f'\n - Did not move {len(orphaned_files)} Orphaned files to {dir_out.replace(remote_path,root_path)}')
            else:
                dir_out = os.path.join(remote_path,'orphaned_data')
                os.makedirs(dir_out,exist_ok=True)

                for file in orphaned_files:
                    src = file.replace(root_path,remote_path)
                    dest = os.path.join(dir_out,file.replace(root_path,''))
                    src_path = trunc_val(src, '/',len(remote_path.split('/')))
                    dest_path = os.path.dirname(dest)
                    if os.path.isdir(dest_path) == False:
                        os.makedirs(dest_path)
                    shutil.move(src, dest)
                logger.info(f'\n----------{len(orphaned_files)} Orphan files found-----------'
                                f'\n - '+'\n - '.join(orphaned_files)+
                                f'\n - Moved {len(orphaned_files)} Orphaned files to {dir_out.replace(remote_path,root_path)}')
                #Delete empty directories after moving orphan files
                remove_empty_directories(Path(remote_path))
        else:
            if args.dry_run == 'dry_run':
                logger.dryrun('No Orphaned Files found.')
            else:
                logger.info('No Orphaned Files found.')

def tag_nohardlinks():
    if args.tag_nohardlinks == 'tag_nohardlinks':
        nohardlinks = cfg['nohardlinks']

        if 'root_dir' in cfg['directory']:
            root_path = os.path.join(cfg['directory']['root_dir'], '')
        else:
            logger.error('root_dir not defined in config.')
            return
        if 'remote_dir' in cfg['directory']:
            remote_path = os.path.join(cfg['directory']['remote_dir'], '')
        else:
            remote_path = root_path

        for category in nohardlinks:
            t_count = 0 #counter for the number of torrents that has no hard links
            t_del = 0 #counter for the number of torrents that has no hard links and meets the criteria for ratio limit/seed limit for deletion
            t_del_cs = 0 #counter for the number of torrents that has no hard links and meets the criteria for ratio limit/seed limit for deletion including cross-seeds
            n_info = ''
            tdel_dict = {} #dictionary to track the torrent names and content path that meet the deletion criteria
            torrent_list = client.torrents.info(category=category,filter='completed')
            if len(torrent_list) == 0:
                logger.error('The category ('+category+') defined in config.yml inside the nohardlinks section does not match any category in qbittorrent. Please make sure the category defined in config matches with one in qbittorrent.')
                continue
            for torrent in torrent_list:
                if args.dry_run != 'dry_run':
                    torrent.resume()
                #Checks for any hard links and not already tagged
                if (nohardlink(torrent['content_path'].replace(root_path,remote_path))):
                    
                    #Will only tag new torrents that don't have noHL tag
                    if('noHL' not in torrent.tags):
                        t_count += 1
                        n_info += (f'\n - Torrent Name: {torrent.name} has no hard links found.')
                        n_info += (' Adding tags noHL.')
                        if(nohardlinks[category] != None):
                            #set the max seeding time for the torrent
                            if ('max_seeding_time' in nohardlinks[category]):
                                seeding_time_limit = nohardlinks[category]['max_seeding_time']
                                n_info += (' \n    Setting max seed time to ' + str(seeding_time_limit) + '.')
                            else:
                                seeding_time_limit = -2
                            #set the max ratio for the torrent
                            if ('max_ratio' in nohardlinks[category]):
                                ratio_limit = nohardlinks[category]['max_ratio']
                                n_info += (' \n    Setting max ratio to ' + str(ratio_limit)+ '.')
                            else:
                                ratio_limit = -2
                        else:
                            seeding_time_limit = -2
                            ratio_limit = -2
                        if args.dry_run != 'dry_run':
                            #set the tag for no hard links
                            torrent.add_tags(tags='noHL')
                            client.torrents_set_share_limits(ratio_limit,seeding_time_limit,torrent.hash)

                    #Cleans up previously tagged noHL torrents
                    else:
                        if(nohardlinks[category] != None):
                            # Deletes torrent with data if cleanup is set to true and meets the ratio/seeding requirements
                            if ('cleanup' in nohardlinks[category] and nohardlinks[category]['cleanup'] and torrent.state_enum.is_paused and len(nohardlinks[category])>0):
                                t_del += 1
                                n_info += (f'\n - Torrent Name: {torrent.name} has no hard links found and meets ratio/seeding requirements.')
                                tdel_dict[torrent.name] = torrent['content_path'].replace(root_path,remote_path)
                                if args.dry_run == 'dry_run':
                                    n_info += (' \n    Cleanup flag set to true. NOT Deleting torrent + contents.')
                                else:
                                    n_info += (' \n    Cleanup flag set to true. Deleting torrent + contents.')
            
            if(nohardlinks[category] != None):
                #loop through torrent list again for cleanup purposes
                if ('cleanup' in nohardlinks[category] and nohardlinks[category]['cleanup']):
                    for torrent in torrent_list:
                        if torrent.name in tdel_dict.keys() and 'noHL' in torrent.tags:
                            #Double check that the content path is the same before we delete anything
                            if torrent['content_path'].replace(root_path,remote_path) == tdel_dict[torrent.name]:
                                t_del_cs += 1
                                if args.dry_run != 'dry_run':
                                    if (os.path.exists(torrent['content_path'].replace(root_path,remote_path))):
                                        torrent.delete(hash=torrent.hash, delete_files=True)
                                    else:
                                        torrent.delete(hash=torrent.hash, delete_files=False)


                #Checks to see if previous noHL tagged torrents now have hard links.
                if (not (nohardlink(torrent['content_path'].replace(root_path,remote_path))) and ('noHL' in torrent.tags)):
                    n_info += (f'\n - Previous Tagged noHL Torrent Name: {torrent.name} has hard links found now.')
                    n_info += (' Removing tags noHL.')
                    n_info += (' Removing ratio and seeding time limits.')
                    if args.dry_run != 'dry_run':
                        #Remove tags and share limits
                        torrent.remove_tags(tags='noHL')
                        client.torrents_set_share_limits(-2,-2,torrent.hash)

            if args.dry_run == 'dry_run':
                if t_count >= 1 or len(n_info) > 1:
                    logger.dryrun(n_info)
                    logger.dryrun(f'Did not tag/set ratio limit/seeding time for  {t_count} .torrents(s)')
                    if t_del >= 1:
                        logger.dryrun(f'Did not delete {t_del} .torrents(s) or content files.')
                        logger.dryrun(f'Did not delete {t_del_cs} .torrents(s) (including cross-seed) or content files.')
                else:
                    logger.dryrun('No torrents to tag with no hard links.')
            else:
                
                if t_count >= 1 or len(n_info) > 1:
                    logger.info(n_info)
                    logger.info(f'tag/set ratio limit/seeding time for  {t_count} .torrents(s)')
                    if t_del >= 1:
                        logger.info(f'Deleted {t_del} .torrents(s) AND content files.')
                        logger.info(f'Deleted {t_del_cs} .torrents(s) (includes cross-seed torrents) AND content files.')
                else:
                    logger.info('No torrents to tag with no hard links.')


#will check if there are any hard links if it passes a file or folder
def nohardlink(file):
    check = True
    if (os.path.isfile(file)):
        if (os.stat(file).st_nlink > 1):
            check = False
    else:
        for path, subdirs, files in os.walk(file):
            for x in files:
                if (os.stat(os.path.join(path,x)).st_nlink > 1):
                    check = False
    return check

def run():
    update_category()
    update_tags()
    rem_unregistered()
    cross_seed()
    recheck()
    rem_orphaned()
    tag_nohardlinks()

if __name__ == '__main__':
    run()<|MERGE_RESOLUTION|>--- conflicted
+++ resolved
@@ -64,8 +64,6 @@
                     help='Use this if you would like to remove orphaned files from your `root_dir` directory that are not referenced by any torrents.'
                     ' It will scan your `root_dir` directory and compare it with what is in Qbitorrent. Any data not referenced in Qbitorrent will be moved into '
                     ' `/data/torrents/orphaned_data` folder for you to review/delete.')
-<<<<<<< HEAD
-=======
 parser.add_argument('-tnhl', '--tag-nohardlinks',
                     dest='tag_nohardlinks',
                     action='store_const',
@@ -73,7 +71,6 @@
                     help='Use this to tag any torrents that do not have any hard links associated with any of the files. This is useful for those that use Sonarr/Radarr'
                     'to hard link your media files with the torrents for seeding. When files get upgraded they no longer become linked with your media therefore will be tagged with a new tag noHL'
                     'You can then safely delete/remove these torrents to free up any extra space that is not being used by your media folder.')                    
->>>>>>> 1000f905
 parser.add_argument('--dry-run',
                     dest='dry_run',
                     action='store_const',
