
# Overview

The script utilizes a YAML config file to load information to connect to the various APIs you can connect with.

By default, the script looks at /config/config.yml for the Configuration File unless otherwise specified.

A template Configuration File can be found in the repo [config/config.yml.sample](https://github.com/StuffAnThings/qbit_manage/blob/master/config/config.yml.sample).

**WARNING**: As this software is constantly evolving and this wiki might not be up to date the sample shown here might not might not be current. Please refer to the repo for the most current version.

# Config File

## [Config Sample File](https://github.com/StuffAnThings/qbit_manage/blob/master/config/config.yml.sample)

# **List of variables**

## **commands:**

---
This section will ignore any [commands](Commands) that are defined via environment variable or command line and use the ones defined in this yaml file instead. Useful if you want to run qbm with multiple configurations files that execute different commands for each qbt instance.

| Variable  | Definition                                            | Required           |
| :-------- | :---------------------------------------------------- | :----------------- |
| `command` | The [command](Commands) that you want qbm to execute. | <center>❌</center> |

## **qbt:**

---
This section defines your qBittorrent instance.

| Variable | Definition                          | Required           |
| :------- | :---------------------------------- | :----------------- |
| `host`   | IP address of your qB installation. | <center>✅</center> |
| `user`   | The user name of your qB's webUI.   | <center>❌</center> |
| `pass`   | Thee password of your qB's webUI.   | <center>❌</center> |

## **settings:**

---
This section defines any settings defined in the configuration.

| Variable                            | Definition                                                                                                                                                                                                                                                                                                                                      | Default Values            | Required           |
| :---------------------------------- | :---------------------------------------------------------------------------------------------------------------------------------------------------------------------------------------------------------------------------------------------------------------------------------------------------------------------------------------------- | :------------------------ | :----------------- |
| `force_auto_tmm`                    | Will force qBittorrent to enable Automatic Torrent Management for each torrent.                                                                                                                                                                                                                                                                 | False                     | <center>❌</center> |
| `force_auto_tmm_ignore_tags`        | Torrents with these tags will be ignored when force_auto_tmm is enabled.                                                                                                                                                                                                                                                                        |                           | <center>❌</center> |
| `tracker_error_tag`                 | Define the tag of any torrents that do not have a working tracker. (Used in `--tag-tracker-error`)                                                                                                                                                                                                                     | issue                     | <center>❌</center> |
| `nohardlinks_tag`                   | Define the tag of any torrents that don't have hardlinks (Used in `--tag-nohardlinks`)                                                                                                                                                                                                                                                          | noHL                      | <center>❌</center> |
| `share_limits_tag`                  | Will add this tag when applying share limits to provide an easy way to filter torrents by share limit group/priority for each torrent. For example, if you have a share-limit group `cross-seed` with a priority of 2 and the default share_limits_tag `~share_limits` would add the tag `~share_limit_2.cross-seed` (Used in `--share-limits`) | ~share_limit              | <center>❌</center> |
| `share_limits_min_seeding_time_tag` | Will add this tag when applying share limits to torrents that have not yet reached the minimum seeding time (Used in `--share-limits`)                                                                                                                                                                                                          | MinSeedTimeNotReached     | <center>❌</center> |
| `share_limits_min_num_seeds_tag`    | Will add this tag when applying share limits to torrents that have not yet reached the minimum number of seeds (Used in `--share-limits`)                                                                                                                                                                                                       | MinSeedsNotMet            | <center>❌</center> |
| `share_limits_last_active_tag`      | Will add this tag when applying share limits to torrents that have not yet reached the last active limit (Used in `--share-limits`)                                                                                                                                                                                                             | LastActiveLimitNotReached | <center>❌</center> |
| `cross_seed_tag`                    | When running `--cross-seed` function, it will update any added cross-seed torrents with this tag.                                                                                                                                                                                                                                               | cross-seed                | <center>❌</center> |
| `cat_filter_completed`              | When running `--cat-update` function, it will filter for completed torrents only.                                                                                                                                                                                                                                                               | True                      | <center>❌</center> |
| `share_limits_filter_completed`     | When running `--share-limits` function, it will filter for completed torrents only.                                                                                                                                                                                                                                                             | True                      | <center>❌</center> |
| `tag_nohardlinks_filter_completed`  | When running `--tag-nohardlinks` function, , it will filter for completed torrents only.                                                                                                                                                                                                                                                        | True                      | <center>❌</center> |
| `cat_update_all`                    | When running `--cat-update` function, it will check and update all torrents categories, otherwise it will only update uncategorized torrents.                                                                                                                                                                                                   | True                      | <center>❌</center> |
| `disable_qbt_default_share_limits`  | When running `--share-limits` function, it allows QBM to handle share limits by disabling qBittorrents default Share limits.                                                                                                                                                                                                                    | True                      | <center>❌</center> |

## **directory:**

---
This section defines the directories that qbit_manage will be looking into for various parts of the script.

| Variable       | Definition                                                                                                                                                                                                                                                                                                                                                                          | Required                                                      |
| :------------- | :---------------------------------------------------------------------------------------------------------------------------------------------------------------------------------------------------------------------------------------------------------------------------------------------------------------------------------------------------------------------------------- | :------------------------------------------------------------ |
| `cross_seed`   | Output directory of cross-seed, originally the application [cross-seed](https://github.com/mmgoodnow/cross-seed) was incapable of injecting cross-seed torrent into qB, this was built to inject them for the application. This is no longer required if you're using injects with that software. However, you can find other uses for this as it is more of a watch directory now. | QBT_CROSS_SEED                                                |
| `root_dir`     | Root downloads directory used to check for orphaned files, noHL, and remove unregistered. This directory is where you place all your downloads. This will need to be how qB views the directory where it places the downloads. This is required if you're using qbit_managee and/or qBittorrent within a container.                                                                 | QBT_REM_ORPHANED / QBT_TAG_NOHARDLINKS / QBT_REM_UNREGISTERED |
| `remote_dir`   | Path of docker host mapping of root_dir, this must be set if you're running qbit_manage locally (not required if running qbit_manage in a container) and qBittorrent/cross_seed is in a docker. Essentially this is where your downloads are being kept on the host.                                                                                                                | <center>❌</center>                                            |
| `recycle_bin`  | Path of the RecycleBin folder. Default location is set to `remote_dir/.RecycleBin`. All files in this folder will be cleaned up based on your recycle bin settings.                                                                                                                                                                                                                 | <center>❌</center>                                            |
| `torrents_dir` | Path of the your qbittorrent torrents directory. Required for `save_torrents` attribute in recyclebin `/qbittorrent/data/BT_backup`.                                                                                                                                                                                                                                                | <center>❌</center>                                            |
| `orphaned_dir` | Path of the Orphaned Directory folder. Default location is set to `remote_dir/orphaned_data`. All files in this folder will be cleaned up based on your orphaned data settings. Only orphaned data shall exist in this path as all contents are considered disposable.                                                                                                              | <center>❌</center>                                            |

## **cat:**

---
This section defines the categories that you are currently using and the save path's that are associated with them.
> **NOTE** ALL save paths must be defined, if it is in your qBit, then it **MUST** be defined here, if not the script will throw errors. If you want to leave a save_path as uncategorized you can use the key 'Uncategorized' as the name of the category.

| Configuration | Definition                | Required           |
| :------------ | :------------------------ | :----------------- |
| `key`         | Name of the category      | <center>✅</center> |
| `value`       | Save Path of the category | <center>✅</center> |

The syntax for all the categories are as follows

```yaml
category: <path>/<to>/category
```

## **cat_change:**

---
This moves all the torrents from one category to another category if the torrents are marked as complete.
> **NOTE** **WARNING**: if the paths are different and Default Torrent Management Mode is set to automatic the files could be moved !!!

| Configuration | Definition                    | Required           |
| :------------ | :---------------------------- | :----------------- |
| `key`         | Name of the original category | <center>✅</center> |
| `value`       | Name of the new category      | <center>✅</center> |

The syntax for the categories are as follows

```yaml
old_category_name: new_category_name
```

## **tracker:**

---
This section defines the tags used based upon the tracker's URL.

| Configuration | Definition                                                                                 | Required           |
| :------------ | :----------------------------------------------------------------------------------------- | :----------------- |
| `key`         | Tracker URL Keyword. You can define multiple tracker urls by splitting with `\|` delimiter | <center>✅</center> |

| Variable    | Definition                                                                                                          | Default Values | Required           |
| :---------- | :------------------------------------------------------------------------------------------------------------------ | :------------- | :----------------- |
| `tag`       | The tracker tag or additional list of tags defined                                                                  | Tracker URL    | <center>✅</center> |
| `cat`       | Set the category based on tracker URL. This category option takes priority over the category defined in [cat](#cat) | None           | <center>❌</center> |
| `notifiarr` | Set this to the notifiarr react name. This is used to add indexer reactions to the notifications sent by Notifiarr  | None           | <center>❌</center> |

If you are unsure what key word to use. Simply select a torrent within qB and down at the bottom you should see a tab that says `Trackers` within the list that is populated there are ea list of trackers that are associated with this torrent, select a keyword from there and add it to the config file. Make sure this key word is unique enough that the script will not get confused with any other tracker.

## **nohardlinks:**

---
Hardlinking data allows you to have your data in both the torrent directory and your media directory at the same time without using double the amount of data.

If you're needing information regarding hardlinks here are some excellent resources.

[![IMAGE ALT TEXT HERE](https://img.youtube.com/vi/AMcHsQJ7My0/0.jpg)](https://www.youtube.com/watch?v=AMcHsQJ7My0)

* [Trash-Guides: Hardlinks and Instant Moves (Atomic-Moves)](https://trash-guides.info/Hardlinks/Hardlinks-and-Instant-Moves/)
* [Wikipedia: Hardlinks](https://en.wikipedia.org/wiki/Hard_link)

Mandatory to fill out [directory parameter](#directory) above to use this function (root_dir/remote_dir)
<<<<<<< HEAD
Beyond this you'll need to use one of the [categories](#cat) above as the key.
=======
Beyond this you'll need to use one of the [categories](#cat) above as the key. 
>>>>>>> e4df960e

| Configuration | Definition                                                | Required           |
| :------------ | :-------------------------------------------------------- | :----------------- |
| `key`         | Category name to check for nohardlinked torrents in qbit. | <center>✅</center> |

| Variable          | Definition                                                                                                                                                                            | Default Values | Required           |
| :---------------- | :------------------------------------------------------------------------------------------------------------------------------------------------------------------------------------ | :------------- | :----------------- |
| `exclude_tags`    | List of tags to exclude from the check. Torrents with any of these tags will not be processed. This is useful to exclude certain trackers from being scanned for hardlinking purposes | None           | <center>❌</center> |
| `ignore_root_dir` | Ignore any hardlinks detected in the same [root_dir](#directory)                                                                                                                      | True           | <center>❌</center> |

## **share_limits:**

Control how torrent share limits are set depending on the priority of your grouping. This can apply a max ratio, seed time limits to your torrents or limit your torrent upload speed as well. Each torrent will be matched with the share limit group with the highest priority that meets the group filter criteria. Each torrent can only be matched with one share limit group.

| Configuration | Definition                                                                                                    | Required           |
| :------------ | :------------------------------------------------------------------------------------------------------------ | :----------------- |
| `key`         | This variable is mandatory and is a text defining the name of your grouping. This can be any string you want. | <center>✅</center> |

| Variable                      | Definition                                                                                                                                                                                                                                                                                                                                                                                                                                                                                                                                                                                                                                                                                                                     | Default Values       | Type      | Required           |
| :---------------------------- | :----------------------------------------------------------------------------------------------------------------------------------------------------------------------------------------------------------------------------------------------------------------------------------------------------------------------------------------------------------------------------------------------------------------------------------------------------------------------------------------------------------------------------------------------------------------------------------------------------------------------------------------------------------------------------------------------------------------------------- | :------------------- | :-------- | :----------------- |
| `priority`                    | This is the priority of your grouping. The lower the number the higher the priority. This determines the order in which share limits are applied based on the filters set in this group                                                                                                                                                                                                                                                                                                                                                                                                                                                                                                                                        | largest priority + 1 | int/float | <center>✅</center> |
| `include_all_tags`            | Filter the group based on one or more tags. Multiple include_all_tags are checked with an **AND** condition. All tags defined here must be present in the torrent for it to be included in this group                                                                                                                                                                                                                                                                                                                                                                                                                                                                                                                          | None                 | list      | <center>❌</center> |
| `include_any_tags`            | Filter the group based on one or more tags. Multiple include_any_tags are checked with an **OR** condition. Any tags defined here must be present in the torrent for it to be included in this group                                                                                                                                                                                                                                                                                                                                                                                                                                                                                                                           | None                 | list      | <center>❌</center> |
| `exclude_all_tags`            | Filter the group based on one or more tags. Multiple exclude_all_tags are checked with an **AND** condition. All tags defined here must be present in the torrent for it to be excluded in this group                                                                                                                                                                                                                                                                                                                                                                                                                                                                                                                          | None                 | list      | <center>❌</center> |
| `exclude_any_tags`            | Filter the group based on one or more tags. Multiple exclude_any_tags are checked with an **OR** condition. Any tags defined here must be present in the torrent for it to be excluded in this group                                                                                                                                                                                                                                                                                                                                                                                                                                                                                                                           | None                 | list      | <center>❌</center> |
| `categories`                  | Filter by including one or more categories. Multiple categories are checked with an **OR** condition. Since one torrent can only be associated with a single category, multiple categories are checked with an **OR** condition                                                                                                                                                                                                                                                                                                                                                                                                                                                                                                | None                 | list      | <center>❌</center> |
| `cleanup`                     | **WARNING!!** Setting this as true will remove and delete contents of any torrents that satisfies the share limits **(max time OR max ratio)** It will also delete the torrent's data if and only if no other torrents are using the same folder/files.                                                                                                                                                                                                                                                                                                                                                                                                                                                                        | False                | bool      | <center>❌</center> |
| `max_ratio`                   | Will set the torrent Maximum share ratio until torrent is stopped from seeding/uploading and may be cleaned up / removed if the minimums have been met. (`-2` : Global Limit , `-1` : No Limit)                                                                                                                                                                                                                                                                                                                                                                                                                                                                                                                                | -1                   | float     | <center>❌</center> |
| `max_seeding_time`            | Will set the torrent Maximum seeding time until torrent is stopped from seeding/uploading and may be cleaned up / removed if the minimums have been met. (`-2` : Global Limit , `-1` : No Limit) (Max value of 1 year (525600 minutes)) See Some examples of [valid time expressions](https://github.com/onegreyonewhite/pytimeparse2?tab=readme-ov-file#pytimeparse2-time-expression-parser) 32m, 2h32m, 3d2h32m, 1w3d2h32m                                                                                                                                                                                                                                                                                                   | -1                   | str       | <center>❌</center> |
| `min_seeding_time`            | Will prevent torrent deletion by the cleanup variable if the torrent has reached the `max_ratio` limit you have set.  If the torrent has not yet reached this minimum seeding time, it will change the share limits back to no limits and resume the torrent to continue seeding. See Some examples of [valid time expressions](https://github.com/onegreyonewhite/pytimeparse2?tab=readme-ov-file#pytimeparse2-time-expression-parser) 32m, 2h32m, 3d2h32m, 1w3d2h32m. **MANDATORY: Must use also `max_ratio` with a value greater than `0` (default: `-1`) for this to work.** If you use both `min_seed_time` and `max_seed_time`, then you must set the value of `max_seed_time` to a number greater than `min_seed_time`. | 0                    | str       | <center>❌</center> |
| `last_active`                 | Will prevent torrent deletion by cleanup variable if torrent has been active within the last x minutes. If the torrent has been active within the last x minutes, it will change the share limits back to no limits and resume the torrent to continue seeding. See Some examples of [valid time expressions](https://github.com/onegreyonewhite/pytimeparse2?tab=readme-ov-file#pytimeparse2-time-expression-parser) 32m, 2h32m, 3d2h32m, 1w3d2h32m                                                                                                                                                                                                                                                                           | 0                    | str       | <center>❌</center> |
| `limit_upload_speed`          | Will limit the upload speed KiB/s (KiloBytes/second) (`-1` : No Limit)                                                                                                                                                                                                                                                                                                                                                                                                                                                                                                                                                                                                                                                         | -1                   | int       | <center>❌</center> |
| `enable_group_upload_speed`   | Upload speed limits are applied at the group level. This will take `limit_upload_speed` defined and divide it equally among the number of torrents in the group.                                                                                                                                                                                                                                                                                                                                                                                                                                                                                                                                                               | False                | bool      | <center>❌</center> |
| `resume_torrent_after_change` | Will resume your torrent after changing share limits.                                                                                                                                                                                                                                                                                                                                                                                                                                                                                                                                                                                                                                                                          | True                 | bool      | <center>❌</center> |
| `add_group_to_tag`            | This adds your grouping as a tag with a prefix defined in settings (share_limits_tag). Example: A grouping named noHL with a priority of 1 will have a tag set to `~share_limit_1.noHL` (if using the default prefix).                                                                                                                                                                                                                                                                                                                                                                                                                                                                                                         | True                 | bool      | <center>❌</center> |
| `min_num_seeds`               | Will prevent torrent deletion by cleanup variable if the number of seeds is less than the value set here (depending on the tracker, you may or may not be included). If the torrent has less number of seeds than the min_num_seeds, the share limits will be changed back to no limits and resume the torrent to continue seeding.                                                                                                                                                                                                                                                                                                                                                                                            | 0                    | int       | <center>❌</center> |
| `custom_tag`                  | Apply a custom tag name for this particular group. **WARNING (This tag MUST be unique as it will be used to determine share limits. Please ensure it does not overlap with any other tags in qBittorrent)**                                                                                                                                                                                                                                                                                                                                                                                                                                                                                                                    | None                 | str       | <center>❌</center> |

## **recyclebin:**

---
  Recycle Bin method of deletion will move files into the recycle bin (Located in /root_dir/.RecycleBin) instead of directly deleting them in qbit.

  This is very useful if you're hesitant about using this script to delete information off your system hingswithout first checking it. Plus with the ability of this script to remove trumped/unregistered torrents there is a very small chance that something may happen to cause the script to go to town on  your library. With the recycling bin in place your data is secure (unless the bin is emptied before this issue is caught). All you'd need to do to recover would be to place the data back into the correct directory, redownload the torrent file from the tracker and recheck the torrent with the tracker from the UI.

| Variable             | Definition                                                                                                                                                                                 | Default Values | Required           |
| :------------------- | :----------------------------------------------------------------------------------------------------------------------------------------------------------------------------------------- | :------------- | :----------------- |
| `enable`             | `true` or `false`                                                                                                                                                                          | `true`         | <center>✅</center> |
| `empty_after_x_days` | Will delete Recycle Bin contents if the files have been in the Recycle Bin for more than x days. (Uses date modified to track the time)                                                    | None           | <center>❌</center> |
| `save_torrents`      | This will save a copy of your .torrent and .fastresume file in the recycle bin before deleting it from qbittorrent. This requires the [torrents_dir](#directory) to be defined             | False          | <center>❌</center> |
| `split_by_category`  | This will split the recycle bin folder by the save path defined in the [cat](#cat) attribute and add the base folder name of the recycle bin that was defined in [recycle_bin](#directory) | False          | <center>❌</center> |

> Note: The more time you place for the `empty_after_x_days:` variable the better, allowing you more time to catch any mistakes by the script. If the variable is set to `0` it will delete contents immediately after every script run. If the variable is not set it will never delete the contents of the Recycle Bin.

## **orphaned:**

---
This section allows for the exclusion of certain files from being considered "Orphaned"

This is handy when you have automatically generated files that certain OSs decide to make. `.DS_Store` Is a primary example, for those who use MacOS.

| Variable                       | Definition                                                                                                                                                                                                                      | Default Values | Required           |
| :----------------------------- | :------------------------------------------------------------------------------------------------------------------------------------------------------------------------------------------------------------------------------ | :------------- | :----------------- |
| `empty_after_x_days`           | Will delete Orphaned data contents if the files have been in the Orphaned data for more than x days. (Uses date modified to track the time)                                                                                     | None           | <center>❌</center> |
| `exclude_patterns`             | List of [patterns](https://commandbox.ortusbooks.com/usage/parameters/globbing-patterns) to exclude certain files from orphaned                                                                                                 | None           | <center>❌</center> |
| `max_orphaned_files_to_delete` | This will help reduce the number of accidental large amount orphaned deletions in a single run. Set your desired threshold for the maximum number of orphaned files qbm will delete in a single run. (-1 to disable safeguards) | 50             | <center>❌</center> |

> Note: The more time you place for the `empty_after_x_days:` variable the better, allowing you more time to catch any mistakes by the script. If the variable is set to `0` it will delete contents immediately after every script run. If the variable is not set it will never delete the contents of the Orphaned Data.

## **apprise:**

---
[Apprise](https://github.com/caronc/apprise) integration is used in conjunction with webhooks to allow notifications via apprise-api.

| Variable     | Definition                                                          | Default Values | Required           |
| :----------- | :------------------------------------------------------------------ | :------------- | :----------------- |
| `api_url`    | Apprise API Endpoint URL                                            | N/A            | <center>✅</center> |
| `notify_url` | [Notification Services URL](https://github.com/caronc/apprise/wiki) | N/A            | <center>✅</center> |

## **notifiarr:**

---
[Notifiarr](https://notifiarr.com/) integration is used in conjunction with webhooks to allow discord notifications via Notifiarr.

| Variable   | Definition                                                                                              | Default Values | Required           |
| :--------- | :------------------------------------------------------------------------------------------------------ | :------------- | :----------------- |
| `apikey`   | Notifiarr API Key                                                                                       | N/A            | <center>✅</center> |
| `instance` | Optional unique value used to identify your instance. (could be your username on notifiarr for example) | N/A            | <center>❌</center> |

## **webhooks:**

---
Provide webhook notifications based on event triggers

| Variable                                                        | Notification Sent                                                    | Default Values | Required           |
| :-------------------------------------------------------------- | :------------------------------------------------------------------- | :------------- | :----------------- |
| [error](#error-notifications)                                   | When errors occur during the run                                     | N/A            | <center>❌</center> |
| [run_start](#run-start-notifications)                           | At the beginning of every run                                        | N/A            | <center>❌</center> |
| [run_end](#run-end-notifications)                               | At the end of every run                                              | N/A            | <center>❌</center> |
| [cross_seed](#cross-seed-notifications)                         | During the cross-seed function                                       | N/A            | <center>❌</center> |
| [recheck](#recheck-notifications)                               | During the recheck function                                          | N/A            | <center>❌</center> |
| [cat_update](#category-update-notifications)                    | During the category update function                                  | N/A            | <center>❌</center> |
| [tag_update](#tag-update-notifications)                         | During the tag update function                                       | N/A            | <center>❌</center> |
| [rem_unregistered](#remove-unregistered-torrents-notifications) | During the removing unregistered torrents function                   | N/A            | <center>❌</center> |
| [tag_tracker_error](#tag-tracker-error-notifications)           | During the removing unregistered torrents/tag tracker error function | N/A            | <center>❌</center> |
| [rem_orphaned](#remove-orphaned-files-notifications)            | During the removing orphaned function                                | N/A            | <center>❌</center> |
| [tag_nohardlinks](#tag-no-hardlinks-notifications)              | During the tag no hardlinks function                                 | N/A            | <center>❌</center> |
| [share_limits](#share-limits-notifications)                     | During the share limits function                                     | N/A            | <center>❌</center> |
| [cleanup_dirs](#cleanup-directories-notifications)              | When files are deleted from certain directories                      | N/A            | <center>❌</center> |

### **Error Notifications**

Payload will be sent on any errors

```yaml
{
  "function": "run_error",     // Webhook Trigger keyword
  "title": str,                // Title of the Payload
  "body": str,                 // Error Message of the Payload
  "critical": bool,            // Critical Error
  "type": str                  // severity of error
}
```

### **Run Start Notifications**

Payload will be sent at the start of the run

```yaml
{
  "function": "run_start",     // Webhook Trigger keyword
  "title": str,                // Title of the Payload
  "body": str,                 // Message of the Payload
  "start_time": str,           // Time Run is started Format "YYYY-mm-dd HH:MM:SS"
  "dry_run": bool              // Dry-Run
}
```

### **Run End Notifications**

Payload will be sent at the end of the run

```yaml
{
  "function": "run_end",                      // Webhook Trigger keyword
  "title": str,                               // Title of the Payload
  "body": str,                                // Message of the Payload
  "start_time": str,                          // Time Run started Format "YYYY-mm-dd HH:MM:SS"
  "end_time": str,                            // Time Run ended Format "YYYY-mm-dd HH:MM:SS"
  "next_run": str,                            // Time Next Run Format "YYYY-mm-dd HH:MM:SS"
  "run_time": str,                            // Total Run Time "H:MM:SS"
  "torrents_added": int,                      // Total Torrents Added
  "torrents_deleted": int,                    // Total Torrents Deleted
  "torrents_deleted_and_contents_count": int, // Total Torrents + Contents Deleted
  "torrents_resumed": int,                    // Total Torrents Resumed
  "torrents_rechecked": int,                  // Total Torrents Rechecked
  "torrents_categorized": int,                // Total Torrents Categorized
  "torrents_tagged": int,                     // Total Torrents Tagged
  "remove_unregistered": int,                 // Total Unregistered Torrents Removed
  "torrents_tagged_tracker_error": int,       // Total Tracker Error Torrents Tagged
  "torrents_untagged_tracker_error": int,     // Total Tracker Error Torrents untagged
  "orphaned_files_found": int,                // Total Orphaned Files Found
  "torrents_tagged_no_hardlinks": int,        // Total noHL Torrents Tagged
  "torrents_untagged_no_hardlinks": int,      // Total noHL Torrents untagged
  "torrents_updated_share_limits": int        // Total Share Limits updated
  "torrents_cleaned_share_limits": int        // Total Share Limit Torrents Cleaned (Deleted + Contents Deleted)
  "files_deleted_from_recyclebin": int,       // Total Files Deleted from Recycle Bin
  "files_deleted_from_orphaned": int          // Total Files Deleted from Orphaned Data
}
```

### **Cross-Seed Notifications**

Payload will be sent when adding a cross-seed torrent to qBittorrent if the original torrent is complete

```yaml
{
  "function": "cross_seed",             // Webhook Trigger keyword
  "title": str,                         // Title of the Payload
  "body": str,                          // Message of the Payload
  "torrents": [str],                    // List of Torrent Names
  "torrent_category": str,              // Torrent Category
  "torrent_save_path": str,             // Torrent Download directory
  "torrent_tag": "cross-seed",          // Total Torrents Added
  "torrent_tracker": str                // Torrent Tracker
}
```

Payload will be sent when there are existing torrents found that are missing the cross-seed tag

```yaml
{
  "function": "tag_cross_seed",         // Webhook Trigger keyword
  "title": str,                         // Title of the Payload
  "body": str,                          // Message of the Payload
  "torrents": [str],                    // List of Torrent Names
  "torrent_category": str,              // Torrent Category
  "torrent_tag": "cross-seed",          // Tag Added
  "torrent_tracker": str                // Torrent Tracker
}
```

### **Recheck Notifications**

Payload will be sent when rechecking/resuming a torrent that is paused

```yaml
{
  "function": "recheck",             // Webhook Trigger keyword
  "title": str,                      // Title of the Payload
  "body": str,                       // Message of the Payload
  "torrents": [str],                 // List of Torrent Names
  "torrent_tag": str,                // Torrent Tags
  "torrent_category": str,           // Torrent Category
  "torrent_tracker": str,            // Torrent Tracker URL
  "notifiarr_indexer": str,          // Notifiarr React name/id for indexer
}
```

### **Category Update Notifications**

Payload will be sent when updating torrents with missing category

```yaml
{
  "function": "cat_update",          // Webhook Trigger keyword
  "title": str,                      // Title of the Payload
  "body": str,                       // Message of the Payload
  "torrents": [str],                 // List of Torrent Names
  "torrent_category": str,           // New Torrent Category
  "torrent_tag": str,                // Torrent Tags
  "torrent_tracker": str,            // Torrent Tracker URL
  "notifiarr_indexer": str,          // Notifiarr React name/id for indexer
}
```

### **Tag Update Notifications**

Payload will be sent when updating torrents with missing tag

```yaml
{
  "function": "tag_update",                 // Webhook Trigger keyword
  "title": str,                             // Title of the Payload
  "body": str,                              // Message of the Payload
  "torrents": [str],                        // List of Torrent Names
  "torrent_category": str,                  // Torrent Category
  "torrent_tag": str,                       // New Torrent Tag
  "torrent_tracker": str,                   // Torrent Tracker URL
  "notifiarr_indexer": str,                 // Notifiarr React name/id for indexer
}
```

### **Remove Unregistered Torrents Notifications**

Payload will be sent when Unregistered Torrents are found

```yaml
{
  "function": "rem_unregistered",          // Webhook Trigger keyword
  "title": str,                            // Title of the Payload
  "body": str,                             // Message of the Payload
  "torrents": [str],                       // List of Torrent Names
  "torrent_category": str,                 // Torrent Category
  "torrent_status": str,                   // Torrent Tracker Status message
  "torrent_tag": str,                      // Torrent Tags
  "torrent_tracker": str,                  // Torrent Tracker URL
  "notifiarr_indexer": str,                // Notifiarr React name/id for indexer
  "torrents_deleted_and_contents": bool,   // Deleted Torrents and contents or Deleted just the torrent
}
```

### **Tag Tracker Error Notifications**

Payload will be sent when trackers with errors are tagged/untagged

```yaml
{
  "function": "tag_tracker_error",                   // Webhook Trigger keyword
  "title": str,                                      // Title of the Payload
  "body": str,                                       // Message of the Payload
  "torrents": [str],                                 // List of Torrent Names
  "torrent_category": str,                           // Torrent Category
  "torrent_tag": "issue",                            // Tag Added
  "torrent_status": str,                             // Torrent Tracker Status message
  "torrent_tracker": str,                            // Torrent Tracker URL
  "notifiarr_indexer": str,                          // Notifiarr React name/id for indexer
}
```

```yaml
{
  "function": "untag_tracker_error",                 // Webhook Trigger keyword
  "title": str,                                      // Title of the Payload
  "body": str,                                       // Message of the Payload
  "torrents": [str],                                 // List of Torrent Names
  "torrent_category": str,                           // Torrent Category
  "torrent_tag": str,                                // Tag Added
  "torrent_tracker": str,                            // Torrent Tracker URL
  "notifiarr_indexer": str,                          // Notifiarr React name/id for indexer
}
```

### **Remove Orphaned Files Notifications**

Payload will be sent when Orphaned Files are found and moved into the orphaned folder

```yaml
{
  "function": "rem_orphaned",          // Webhook Trigger keyword
  "title": str,                        // Title of the Payload
  "body": str,                         // Message of the Payload
  "orphaned_files": list,              // List of orphaned files
  "orphaned_directory": str,           // Folder path where orphaned files will be moved to
  "total_orphaned_files": int,         // Total number of orphaned files found
}
```

### **Tag No Hardlinks Notifications**

Payload will be sent when no hard links are found for any files in a particular torrent

```yaml
{
  "function": "tag_nohardlinks",            // Webhook Trigger keyword
  "title": str,                             // Title of the Payload
  "body": str,                              // Message of the Payload
  "torrents": [str],                        // List of Torrent Names
  "torrent_category": str,                  // Torrent Category
  "torrent_tag": 'noHL',                    // Add `noHL` to Torrent Tags
  "torrent_tracker": str,                   // Torrent Tracker URL
  "notifiarr_indexer": str,                 // Notifiarr React name/id for indexer
}
```

Payload will be sent when hard links are found for any torrents that were previously tagged with `noHL`

```yaml
{
  "function": "untag_nohardlinks",          // Webhook Trigger keyword
  "title": str,                             // Title of the Payload
  "body": str,                              // Message of the Payload
  "torrents": [str],                        // List of Torrent Names
  "torrent_category": str,                  // Torrent Category
  "torrent_tag": 'noHL',                    // Remove `noHL` from Torrent Tags
  "torrent_tracker": str,                   // Torrent Tracker URL
  "notifiarr_indexer": str,                 // Notifiarr React name/id for indexer
}
```

### **Share Limits Notifications**

Payload will be sent when Share Limits are updated for a specific group

```yaml
{
  "function": "share_limits",               // Webhook Trigger keyword
  "title": str,                             // Title of the Payload
  "body": str,                              // Message of the Payload
  "grouping": str,                          // Share Limit group name
  "torrents": [str],                        // List of Torrent Names
  "torrent_tag": str,                       // Torrent Tags
  "torrent_max_ratio": float,               // Set the Max Ratio Share Limit
  "torrent_max_seeding_time": int,          // Set the Max Seeding Time (minutes) Share Limit
  "torrent_min_seeding_time": int,          // Set the Min Seeding Time (minutes) Share Limit
  "torrent_limit_upload_speed": int         // Set the the torrent upload speed limit (kB/s)
}
```

Payload will be sent when `cleanup` flag is set to true and torrent meets share limit criteria.

```yaml
{
  "function": "cleanup_share_limits",       // Webhook Trigger keyword
  "title": str,                             // Title of the Payload
  "body": str,                              // Message of the Payload
  "grouping": str,                          // Share Limit group name
  "torrents": [str],                        // List of Torrent Names
  "torrent_category": str,                  // Torrent Category
  "cleanup": True,                          // Cleanup flag
  "torrent_tracker": str,                   // Torrent Tracker URL
  "notifiarr_indexer": str,                 // Notifiarr React name/id for indexer
  "torrents_deleted_and_contents": bool,    // Deleted Torrents and contents or Deleted just the torrent
}
```

### **Cleanup directories Notifications**

Payload will be sent when files are deleted/cleaned up from the various folders

```yaml
{
  "function": "cleanup_dirs",             // Webhook Trigger keyword
  "location": str,                        // Location of the folder that is being cleaned
  "title": str,                           // Title of the Payload
  "body": str,                            // Message of the Payload
  "files": list,                          // List of files that were deleted from the location
  "empty_after_x_days": int,              // Number of days that the files will be kept in the location
  "size_in_bytes": int,                   // Total number of bytes deleted from the location
}
```
<|MERGE_RESOLUTION|>--- conflicted
+++ resolved
@@ -1,543 +1,539 @@
-
-# Overview
-
-The script utilizes a YAML config file to load information to connect to the various APIs you can connect with.
-
-By default, the script looks at /config/config.yml for the Configuration File unless otherwise specified.
-
-A template Configuration File can be found in the repo [config/config.yml.sample](https://github.com/StuffAnThings/qbit_manage/blob/master/config/config.yml.sample).
-
-**WARNING**: As this software is constantly evolving and this wiki might not be up to date the sample shown here might not might not be current. Please refer to the repo for the most current version.
-
-# Config File
-
-## [Config Sample File](https://github.com/StuffAnThings/qbit_manage/blob/master/config/config.yml.sample)
-
-# **List of variables**
-
-## **commands:**
-
----
-This section will ignore any [commands](Commands) that are defined via environment variable or command line and use the ones defined in this yaml file instead. Useful if you want to run qbm with multiple configurations files that execute different commands for each qbt instance.
-
-| Variable  | Definition                                            | Required           |
-| :-------- | :---------------------------------------------------- | :----------------- |
-| `command` | The [command](Commands) that you want qbm to execute. | <center>❌</center> |
-
-## **qbt:**
-
----
-This section defines your qBittorrent instance.
-
-| Variable | Definition                          | Required           |
-| :------- | :---------------------------------- | :----------------- |
-| `host`   | IP address of your qB installation. | <center>✅</center> |
-| `user`   | The user name of your qB's webUI.   | <center>❌</center> |
-| `pass`   | Thee password of your qB's webUI.   | <center>❌</center> |
-
-## **settings:**
-
----
-This section defines any settings defined in the configuration.
-
-| Variable                            | Definition                                                                                                                                                                                                                                                                                                                                      | Default Values            | Required           |
-| :---------------------------------- | :---------------------------------------------------------------------------------------------------------------------------------------------------------------------------------------------------------------------------------------------------------------------------------------------------------------------------------------------- | :------------------------ | :----------------- |
-| `force_auto_tmm`                    | Will force qBittorrent to enable Automatic Torrent Management for each torrent.                                                                                                                                                                                                                                                                 | False                     | <center>❌</center> |
-| `force_auto_tmm_ignore_tags`        | Torrents with these tags will be ignored when force_auto_tmm is enabled.                                                                                                                                                                                                                                                                        |                           | <center>❌</center> |
-| `tracker_error_tag`                 | Define the tag of any torrents that do not have a working tracker. (Used in `--tag-tracker-error`)                                                                                                                                                                                                                     | issue                     | <center>❌</center> |
-| `nohardlinks_tag`                   | Define the tag of any torrents that don't have hardlinks (Used in `--tag-nohardlinks`)                                                                                                                                                                                                                                                          | noHL                      | <center>❌</center> |
-| `share_limits_tag`                  | Will add this tag when applying share limits to provide an easy way to filter torrents by share limit group/priority for each torrent. For example, if you have a share-limit group `cross-seed` with a priority of 2 and the default share_limits_tag `~share_limits` would add the tag `~share_limit_2.cross-seed` (Used in `--share-limits`) | ~share_limit              | <center>❌</center> |
-| `share_limits_min_seeding_time_tag` | Will add this tag when applying share limits to torrents that have not yet reached the minimum seeding time (Used in `--share-limits`)                                                                                                                                                                                                          | MinSeedTimeNotReached     | <center>❌</center> |
-| `share_limits_min_num_seeds_tag`    | Will add this tag when applying share limits to torrents that have not yet reached the minimum number of seeds (Used in `--share-limits`)                                                                                                                                                                                                       | MinSeedsNotMet            | <center>❌</center> |
-| `share_limits_last_active_tag`      | Will add this tag when applying share limits to torrents that have not yet reached the last active limit (Used in `--share-limits`)                                                                                                                                                                                                             | LastActiveLimitNotReached | <center>❌</center> |
-| `cross_seed_tag`                    | When running `--cross-seed` function, it will update any added cross-seed torrents with this tag.                                                                                                                                                                                                                                               | cross-seed                | <center>❌</center> |
-| `cat_filter_completed`              | When running `--cat-update` function, it will filter for completed torrents only.                                                                                                                                                                                                                                                               | True                      | <center>❌</center> |
-| `share_limits_filter_completed`     | When running `--share-limits` function, it will filter for completed torrents only.                                                                                                                                                                                                                                                             | True                      | <center>❌</center> |
-| `tag_nohardlinks_filter_completed`  | When running `--tag-nohardlinks` function, , it will filter for completed torrents only.                                                                                                                                                                                                                                                        | True                      | <center>❌</center> |
-| `cat_update_all`                    | When running `--cat-update` function, it will check and update all torrents categories, otherwise it will only update uncategorized torrents.                                                                                                                                                                                                   | True                      | <center>❌</center> |
-| `disable_qbt_default_share_limits`  | When running `--share-limits` function, it allows QBM to handle share limits by disabling qBittorrents default Share limits.                                                                                                                                                                                                                    | True                      | <center>❌</center> |
-
-## **directory:**
-
----
-This section defines the directories that qbit_manage will be looking into for various parts of the script.
-
-| Variable       | Definition                                                                                                                                                                                                                                                                                                                                                                          | Required                                                      |
-| :------------- | :---------------------------------------------------------------------------------------------------------------------------------------------------------------------------------------------------------------------------------------------------------------------------------------------------------------------------------------------------------------------------------- | :------------------------------------------------------------ |
-| `cross_seed`   | Output directory of cross-seed, originally the application [cross-seed](https://github.com/mmgoodnow/cross-seed) was incapable of injecting cross-seed torrent into qB, this was built to inject them for the application. This is no longer required if you're using injects with that software. However, you can find other uses for this as it is more of a watch directory now. | QBT_CROSS_SEED                                                |
-| `root_dir`     | Root downloads directory used to check for orphaned files, noHL, and remove unregistered. This directory is where you place all your downloads. This will need to be how qB views the directory where it places the downloads. This is required if you're using qbit_managee and/or qBittorrent within a container.                                                                 | QBT_REM_ORPHANED / QBT_TAG_NOHARDLINKS / QBT_REM_UNREGISTERED |
-| `remote_dir`   | Path of docker host mapping of root_dir, this must be set if you're running qbit_manage locally (not required if running qbit_manage in a container) and qBittorrent/cross_seed is in a docker. Essentially this is where your downloads are being kept on the host.                                                                                                                | <center>❌</center>                                            |
-| `recycle_bin`  | Path of the RecycleBin folder. Default location is set to `remote_dir/.RecycleBin`. All files in this folder will be cleaned up based on your recycle bin settings.                                                                                                                                                                                                                 | <center>❌</center>                                            |
-| `torrents_dir` | Path of the your qbittorrent torrents directory. Required for `save_torrents` attribute in recyclebin `/qbittorrent/data/BT_backup`.                                                                                                                                                                                                                                                | <center>❌</center>                                            |
-| `orphaned_dir` | Path of the Orphaned Directory folder. Default location is set to `remote_dir/orphaned_data`. All files in this folder will be cleaned up based on your orphaned data settings. Only orphaned data shall exist in this path as all contents are considered disposable.                                                                                                              | <center>❌</center>                                            |
-
-## **cat:**
-
----
-This section defines the categories that you are currently using and the save path's that are associated with them.
-> **NOTE** ALL save paths must be defined, if it is in your qBit, then it **MUST** be defined here, if not the script will throw errors. If you want to leave a save_path as uncategorized you can use the key 'Uncategorized' as the name of the category.
-
-| Configuration | Definition                | Required           |
-| :------------ | :------------------------ | :----------------- |
-| `key`         | Name of the category      | <center>✅</center> |
-| `value`       | Save Path of the category | <center>✅</center> |
-
-The syntax for all the categories are as follows
-
-```yaml
-category: <path>/<to>/category
-```
-
-## **cat_change:**
-
----
-This moves all the torrents from one category to another category if the torrents are marked as complete.
-> **NOTE** **WARNING**: if the paths are different and Default Torrent Management Mode is set to automatic the files could be moved !!!
-
-| Configuration | Definition                    | Required           |
-| :------------ | :---------------------------- | :----------------- |
-| `key`         | Name of the original category | <center>✅</center> |
-| `value`       | Name of the new category      | <center>✅</center> |
-
-The syntax for the categories are as follows
-
-```yaml
-old_category_name: new_category_name
-```
-
-## **tracker:**
-
----
-This section defines the tags used based upon the tracker's URL.
-
-| Configuration | Definition                                                                                 | Required           |
-| :------------ | :----------------------------------------------------------------------------------------- | :----------------- |
-| `key`         | Tracker URL Keyword. You can define multiple tracker urls by splitting with `\|` delimiter | <center>✅</center> |
-
-| Variable    | Definition                                                                                                          | Default Values | Required           |
-| :---------- | :------------------------------------------------------------------------------------------------------------------ | :------------- | :----------------- |
-| `tag`       | The tracker tag or additional list of tags defined                                                                  | Tracker URL    | <center>✅</center> |
-| `cat`       | Set the category based on tracker URL. This category option takes priority over the category defined in [cat](#cat) | None           | <center>❌</center> |
-| `notifiarr` | Set this to the notifiarr react name. This is used to add indexer reactions to the notifications sent by Notifiarr  | None           | <center>❌</center> |
-
-If you are unsure what key word to use. Simply select a torrent within qB and down at the bottom you should see a tab that says `Trackers` within the list that is populated there are ea list of trackers that are associated with this torrent, select a keyword from there and add it to the config file. Make sure this key word is unique enough that the script will not get confused with any other tracker.
-
-## **nohardlinks:**
-
----
-Hardlinking data allows you to have your data in both the torrent directory and your media directory at the same time without using double the amount of data.
-
-If you're needing information regarding hardlinks here are some excellent resources.
-
-[![IMAGE ALT TEXT HERE](https://img.youtube.com/vi/AMcHsQJ7My0/0.jpg)](https://www.youtube.com/watch?v=AMcHsQJ7My0)
-
-* [Trash-Guides: Hardlinks and Instant Moves (Atomic-Moves)](https://trash-guides.info/Hardlinks/Hardlinks-and-Instant-Moves/)
-* [Wikipedia: Hardlinks](https://en.wikipedia.org/wiki/Hard_link)
-
-Mandatory to fill out [directory parameter](#directory) above to use this function (root_dir/remote_dir)
-<<<<<<< HEAD
-Beyond this you'll need to use one of the [categories](#cat) above as the key.
-=======
-Beyond this you'll need to use one of the [categories](#cat) above as the key. 
->>>>>>> e4df960e
-
-| Configuration | Definition                                                | Required           |
-| :------------ | :-------------------------------------------------------- | :----------------- |
-| `key`         | Category name to check for nohardlinked torrents in qbit. | <center>✅</center> |
-
-| Variable          | Definition                                                                                                                                                                            | Default Values | Required           |
-| :---------------- | :------------------------------------------------------------------------------------------------------------------------------------------------------------------------------------ | :------------- | :----------------- |
-| `exclude_tags`    | List of tags to exclude from the check. Torrents with any of these tags will not be processed. This is useful to exclude certain trackers from being scanned for hardlinking purposes | None           | <center>❌</center> |
-| `ignore_root_dir` | Ignore any hardlinks detected in the same [root_dir](#directory)                                                                                                                      | True           | <center>❌</center> |
-
-## **share_limits:**
-
-Control how torrent share limits are set depending on the priority of your grouping. This can apply a max ratio, seed time limits to your torrents or limit your torrent upload speed as well. Each torrent will be matched with the share limit group with the highest priority that meets the group filter criteria. Each torrent can only be matched with one share limit group.
-
-| Configuration | Definition                                                                                                    | Required           |
-| :------------ | :------------------------------------------------------------------------------------------------------------ | :----------------- |
-| `key`         | This variable is mandatory and is a text defining the name of your grouping. This can be any string you want. | <center>✅</center> |
-
-| Variable                      | Definition                                                                                                                                                                                                                                                                                                                                                                                                                                                                                                                                                                                                                                                                                                                     | Default Values       | Type      | Required           |
-| :---------------------------- | :----------------------------------------------------------------------------------------------------------------------------------------------------------------------------------------------------------------------------------------------------------------------------------------------------------------------------------------------------------------------------------------------------------------------------------------------------------------------------------------------------------------------------------------------------------------------------------------------------------------------------------------------------------------------------------------------------------------------------- | :------------------- | :-------- | :----------------- |
-| `priority`                    | This is the priority of your grouping. The lower the number the higher the priority. This determines the order in which share limits are applied based on the filters set in this group                                                                                                                                                                                                                                                                                                                                                                                                                                                                                                                                        | largest priority + 1 | int/float | <center>✅</center> |
-| `include_all_tags`            | Filter the group based on one or more tags. Multiple include_all_tags are checked with an **AND** condition. All tags defined here must be present in the torrent for it to be included in this group                                                                                                                                                                                                                                                                                                                                                                                                                                                                                                                          | None                 | list      | <center>❌</center> |
-| `include_any_tags`            | Filter the group based on one or more tags. Multiple include_any_tags are checked with an **OR** condition. Any tags defined here must be present in the torrent for it to be included in this group                                                                                                                                                                                                                                                                                                                                                                                                                                                                                                                           | None                 | list      | <center>❌</center> |
-| `exclude_all_tags`            | Filter the group based on one or more tags. Multiple exclude_all_tags are checked with an **AND** condition. All tags defined here must be present in the torrent for it to be excluded in this group                                                                                                                                                                                                                                                                                                                                                                                                                                                                                                                          | None                 | list      | <center>❌</center> |
-| `exclude_any_tags`            | Filter the group based on one or more tags. Multiple exclude_any_tags are checked with an **OR** condition. Any tags defined here must be present in the torrent for it to be excluded in this group                                                                                                                                                                                                                                                                                                                                                                                                                                                                                                                           | None                 | list      | <center>❌</center> |
-| `categories`                  | Filter by including one or more categories. Multiple categories are checked with an **OR** condition. Since one torrent can only be associated with a single category, multiple categories are checked with an **OR** condition                                                                                                                                                                                                                                                                                                                                                                                                                                                                                                | None                 | list      | <center>❌</center> |
-| `cleanup`                     | **WARNING!!** Setting this as true will remove and delete contents of any torrents that satisfies the share limits **(max time OR max ratio)** It will also delete the torrent's data if and only if no other torrents are using the same folder/files.                                                                                                                                                                                                                                                                                                                                                                                                                                                                        | False                | bool      | <center>❌</center> |
-| `max_ratio`                   | Will set the torrent Maximum share ratio until torrent is stopped from seeding/uploading and may be cleaned up / removed if the minimums have been met. (`-2` : Global Limit , `-1` : No Limit)                                                                                                                                                                                                                                                                                                                                                                                                                                                                                                                                | -1                   | float     | <center>❌</center> |
-| `max_seeding_time`            | Will set the torrent Maximum seeding time until torrent is stopped from seeding/uploading and may be cleaned up / removed if the minimums have been met. (`-2` : Global Limit , `-1` : No Limit) (Max value of 1 year (525600 minutes)) See Some examples of [valid time expressions](https://github.com/onegreyonewhite/pytimeparse2?tab=readme-ov-file#pytimeparse2-time-expression-parser) 32m, 2h32m, 3d2h32m, 1w3d2h32m                                                                                                                                                                                                                                                                                                   | -1                   | str       | <center>❌</center> |
-| `min_seeding_time`            | Will prevent torrent deletion by the cleanup variable if the torrent has reached the `max_ratio` limit you have set.  If the torrent has not yet reached this minimum seeding time, it will change the share limits back to no limits and resume the torrent to continue seeding. See Some examples of [valid time expressions](https://github.com/onegreyonewhite/pytimeparse2?tab=readme-ov-file#pytimeparse2-time-expression-parser) 32m, 2h32m, 3d2h32m, 1w3d2h32m. **MANDATORY: Must use also `max_ratio` with a value greater than `0` (default: `-1`) for this to work.** If you use both `min_seed_time` and `max_seed_time`, then you must set the value of `max_seed_time` to a number greater than `min_seed_time`. | 0                    | str       | <center>❌</center> |
-| `last_active`                 | Will prevent torrent deletion by cleanup variable if torrent has been active within the last x minutes. If the torrent has been active within the last x minutes, it will change the share limits back to no limits and resume the torrent to continue seeding. See Some examples of [valid time expressions](https://github.com/onegreyonewhite/pytimeparse2?tab=readme-ov-file#pytimeparse2-time-expression-parser) 32m, 2h32m, 3d2h32m, 1w3d2h32m                                                                                                                                                                                                                                                                           | 0                    | str       | <center>❌</center> |
-| `limit_upload_speed`          | Will limit the upload speed KiB/s (KiloBytes/second) (`-1` : No Limit)                                                                                                                                                                                                                                                                                                                                                                                                                                                                                                                                                                                                                                                         | -1                   | int       | <center>❌</center> |
-| `enable_group_upload_speed`   | Upload speed limits are applied at the group level. This will take `limit_upload_speed` defined and divide it equally among the number of torrents in the group.                                                                                                                                                                                                                                                                                                                                                                                                                                                                                                                                                               | False                | bool      | <center>❌</center> |
-| `resume_torrent_after_change` | Will resume your torrent after changing share limits.                                                                                                                                                                                                                                                                                                                                                                                                                                                                                                                                                                                                                                                                          | True                 | bool      | <center>❌</center> |
-| `add_group_to_tag`            | This adds your grouping as a tag with a prefix defined in settings (share_limits_tag). Example: A grouping named noHL with a priority of 1 will have a tag set to `~share_limit_1.noHL` (if using the default prefix).                                                                                                                                                                                                                                                                                                                                                                                                                                                                                                         | True                 | bool      | <center>❌</center> |
-| `min_num_seeds`               | Will prevent torrent deletion by cleanup variable if the number of seeds is less than the value set here (depending on the tracker, you may or may not be included). If the torrent has less number of seeds than the min_num_seeds, the share limits will be changed back to no limits and resume the torrent to continue seeding.                                                                                                                                                                                                                                                                                                                                                                                            | 0                    | int       | <center>❌</center> |
-| `custom_tag`                  | Apply a custom tag name for this particular group. **WARNING (This tag MUST be unique as it will be used to determine share limits. Please ensure it does not overlap with any other tags in qBittorrent)**                                                                                                                                                                                                                                                                                                                                                                                                                                                                                                                    | None                 | str       | <center>❌</center> |
-
-## **recyclebin:**
-
----
-  Recycle Bin method of deletion will move files into the recycle bin (Located in /root_dir/.RecycleBin) instead of directly deleting them in qbit.
-
-  This is very useful if you're hesitant about using this script to delete information off your system hingswithout first checking it. Plus with the ability of this script to remove trumped/unregistered torrents there is a very small chance that something may happen to cause the script to go to town on  your library. With the recycling bin in place your data is secure (unless the bin is emptied before this issue is caught). All you'd need to do to recover would be to place the data back into the correct directory, redownload the torrent file from the tracker and recheck the torrent with the tracker from the UI.
-
-| Variable             | Definition                                                                                                                                                                                 | Default Values | Required           |
-| :------------------- | :----------------------------------------------------------------------------------------------------------------------------------------------------------------------------------------- | :------------- | :----------------- |
-| `enable`             | `true` or `false`                                                                                                                                                                          | `true`         | <center>✅</center> |
-| `empty_after_x_days` | Will delete Recycle Bin contents if the files have been in the Recycle Bin for more than x days. (Uses date modified to track the time)                                                    | None           | <center>❌</center> |
-| `save_torrents`      | This will save a copy of your .torrent and .fastresume file in the recycle bin before deleting it from qbittorrent. This requires the [torrents_dir](#directory) to be defined             | False          | <center>❌</center> |
-| `split_by_category`  | This will split the recycle bin folder by the save path defined in the [cat](#cat) attribute and add the base folder name of the recycle bin that was defined in [recycle_bin](#directory) | False          | <center>❌</center> |
-
-> Note: The more time you place for the `empty_after_x_days:` variable the better, allowing you more time to catch any mistakes by the script. If the variable is set to `0` it will delete contents immediately after every script run. If the variable is not set it will never delete the contents of the Recycle Bin.
-
-## **orphaned:**
-
----
-This section allows for the exclusion of certain files from being considered "Orphaned"
-
-This is handy when you have automatically generated files that certain OSs decide to make. `.DS_Store` Is a primary example, for those who use MacOS.
-
-| Variable                       | Definition                                                                                                                                                                                                                      | Default Values | Required           |
-| :----------------------------- | :------------------------------------------------------------------------------------------------------------------------------------------------------------------------------------------------------------------------------ | :------------- | :----------------- |
-| `empty_after_x_days`           | Will delete Orphaned data contents if the files have been in the Orphaned data for more than x days. (Uses date modified to track the time)                                                                                     | None           | <center>❌</center> |
-| `exclude_patterns`             | List of [patterns](https://commandbox.ortusbooks.com/usage/parameters/globbing-patterns) to exclude certain files from orphaned                                                                                                 | None           | <center>❌</center> |
-| `max_orphaned_files_to_delete` | This will help reduce the number of accidental large amount orphaned deletions in a single run. Set your desired threshold for the maximum number of orphaned files qbm will delete in a single run. (-1 to disable safeguards) | 50             | <center>❌</center> |
-
-> Note: The more time you place for the `empty_after_x_days:` variable the better, allowing you more time to catch any mistakes by the script. If the variable is set to `0` it will delete contents immediately after every script run. If the variable is not set it will never delete the contents of the Orphaned Data.
-
-## **apprise:**
-
----
-[Apprise](https://github.com/caronc/apprise) integration is used in conjunction with webhooks to allow notifications via apprise-api.
-
-| Variable     | Definition                                                          | Default Values | Required           |
-| :----------- | :------------------------------------------------------------------ | :------------- | :----------------- |
-| `api_url`    | Apprise API Endpoint URL                                            | N/A            | <center>✅</center> |
-| `notify_url` | [Notification Services URL](https://github.com/caronc/apprise/wiki) | N/A            | <center>✅</center> |
-
-## **notifiarr:**
-
----
-[Notifiarr](https://notifiarr.com/) integration is used in conjunction with webhooks to allow discord notifications via Notifiarr.
-
-| Variable   | Definition                                                                                              | Default Values | Required           |
-| :--------- | :------------------------------------------------------------------------------------------------------ | :------------- | :----------------- |
-| `apikey`   | Notifiarr API Key                                                                                       | N/A            | <center>✅</center> |
-| `instance` | Optional unique value used to identify your instance. (could be your username on notifiarr for example) | N/A            | <center>❌</center> |
-
-## **webhooks:**
-
----
-Provide webhook notifications based on event triggers
-
-| Variable                                                        | Notification Sent                                                    | Default Values | Required           |
-| :-------------------------------------------------------------- | :------------------------------------------------------------------- | :------------- | :----------------- |
-| [error](#error-notifications)                                   | When errors occur during the run                                     | N/A            | <center>❌</center> |
-| [run_start](#run-start-notifications)                           | At the beginning of every run                                        | N/A            | <center>❌</center> |
-| [run_end](#run-end-notifications)                               | At the end of every run                                              | N/A            | <center>❌</center> |
-| [cross_seed](#cross-seed-notifications)                         | During the cross-seed function                                       | N/A            | <center>❌</center> |
-| [recheck](#recheck-notifications)                               | During the recheck function                                          | N/A            | <center>❌</center> |
-| [cat_update](#category-update-notifications)                    | During the category update function                                  | N/A            | <center>❌</center> |
-| [tag_update](#tag-update-notifications)                         | During the tag update function                                       | N/A            | <center>❌</center> |
-| [rem_unregistered](#remove-unregistered-torrents-notifications) | During the removing unregistered torrents function                   | N/A            | <center>❌</center> |
-| [tag_tracker_error](#tag-tracker-error-notifications)           | During the removing unregistered torrents/tag tracker error function | N/A            | <center>❌</center> |
-| [rem_orphaned](#remove-orphaned-files-notifications)            | During the removing orphaned function                                | N/A            | <center>❌</center> |
-| [tag_nohardlinks](#tag-no-hardlinks-notifications)              | During the tag no hardlinks function                                 | N/A            | <center>❌</center> |
-| [share_limits](#share-limits-notifications)                     | During the share limits function                                     | N/A            | <center>❌</center> |
-| [cleanup_dirs](#cleanup-directories-notifications)              | When files are deleted from certain directories                      | N/A            | <center>❌</center> |
-
-### **Error Notifications**
-
-Payload will be sent on any errors
-
-```yaml
-{
-  "function": "run_error",     // Webhook Trigger keyword
-  "title": str,                // Title of the Payload
-  "body": str,                 // Error Message of the Payload
-  "critical": bool,            // Critical Error
-  "type": str                  // severity of error
-}
-```
-
-### **Run Start Notifications**
-
-Payload will be sent at the start of the run
-
-```yaml
-{
-  "function": "run_start",     // Webhook Trigger keyword
-  "title": str,                // Title of the Payload
-  "body": str,                 // Message of the Payload
-  "start_time": str,           // Time Run is started Format "YYYY-mm-dd HH:MM:SS"
-  "dry_run": bool              // Dry-Run
-}
-```
-
-### **Run End Notifications**
-
-Payload will be sent at the end of the run
-
-```yaml
-{
-  "function": "run_end",                      // Webhook Trigger keyword
-  "title": str,                               // Title of the Payload
-  "body": str,                                // Message of the Payload
-  "start_time": str,                          // Time Run started Format "YYYY-mm-dd HH:MM:SS"
-  "end_time": str,                            // Time Run ended Format "YYYY-mm-dd HH:MM:SS"
-  "next_run": str,                            // Time Next Run Format "YYYY-mm-dd HH:MM:SS"
-  "run_time": str,                            // Total Run Time "H:MM:SS"
-  "torrents_added": int,                      // Total Torrents Added
-  "torrents_deleted": int,                    // Total Torrents Deleted
-  "torrents_deleted_and_contents_count": int, // Total Torrents + Contents Deleted
-  "torrents_resumed": int,                    // Total Torrents Resumed
-  "torrents_rechecked": int,                  // Total Torrents Rechecked
-  "torrents_categorized": int,                // Total Torrents Categorized
-  "torrents_tagged": int,                     // Total Torrents Tagged
-  "remove_unregistered": int,                 // Total Unregistered Torrents Removed
-  "torrents_tagged_tracker_error": int,       // Total Tracker Error Torrents Tagged
-  "torrents_untagged_tracker_error": int,     // Total Tracker Error Torrents untagged
-  "orphaned_files_found": int,                // Total Orphaned Files Found
-  "torrents_tagged_no_hardlinks": int,        // Total noHL Torrents Tagged
-  "torrents_untagged_no_hardlinks": int,      // Total noHL Torrents untagged
-  "torrents_updated_share_limits": int        // Total Share Limits updated
-  "torrents_cleaned_share_limits": int        // Total Share Limit Torrents Cleaned (Deleted + Contents Deleted)
-  "files_deleted_from_recyclebin": int,       // Total Files Deleted from Recycle Bin
-  "files_deleted_from_orphaned": int          // Total Files Deleted from Orphaned Data
-}
-```
-
-### **Cross-Seed Notifications**
-
-Payload will be sent when adding a cross-seed torrent to qBittorrent if the original torrent is complete
-
-```yaml
-{
-  "function": "cross_seed",             // Webhook Trigger keyword
-  "title": str,                         // Title of the Payload
-  "body": str,                          // Message of the Payload
-  "torrents": [str],                    // List of Torrent Names
-  "torrent_category": str,              // Torrent Category
-  "torrent_save_path": str,             // Torrent Download directory
-  "torrent_tag": "cross-seed",          // Total Torrents Added
-  "torrent_tracker": str                // Torrent Tracker
-}
-```
-
-Payload will be sent when there are existing torrents found that are missing the cross-seed tag
-
-```yaml
-{
-  "function": "tag_cross_seed",         // Webhook Trigger keyword
-  "title": str,                         // Title of the Payload
-  "body": str,                          // Message of the Payload
-  "torrents": [str],                    // List of Torrent Names
-  "torrent_category": str,              // Torrent Category
-  "torrent_tag": "cross-seed",          // Tag Added
-  "torrent_tracker": str                // Torrent Tracker
-}
-```
-
-### **Recheck Notifications**
-
-Payload will be sent when rechecking/resuming a torrent that is paused
-
-```yaml
-{
-  "function": "recheck",             // Webhook Trigger keyword
-  "title": str,                      // Title of the Payload
-  "body": str,                       // Message of the Payload
-  "torrents": [str],                 // List of Torrent Names
-  "torrent_tag": str,                // Torrent Tags
-  "torrent_category": str,           // Torrent Category
-  "torrent_tracker": str,            // Torrent Tracker URL
-  "notifiarr_indexer": str,          // Notifiarr React name/id for indexer
-}
-```
-
-### **Category Update Notifications**
-
-Payload will be sent when updating torrents with missing category
-
-```yaml
-{
-  "function": "cat_update",          // Webhook Trigger keyword
-  "title": str,                      // Title of the Payload
-  "body": str,                       // Message of the Payload
-  "torrents": [str],                 // List of Torrent Names
-  "torrent_category": str,           // New Torrent Category
-  "torrent_tag": str,                // Torrent Tags
-  "torrent_tracker": str,            // Torrent Tracker URL
-  "notifiarr_indexer": str,          // Notifiarr React name/id for indexer
-}
-```
-
-### **Tag Update Notifications**
-
-Payload will be sent when updating torrents with missing tag
-
-```yaml
-{
-  "function": "tag_update",                 // Webhook Trigger keyword
-  "title": str,                             // Title of the Payload
-  "body": str,                              // Message of the Payload
-  "torrents": [str],                        // List of Torrent Names
-  "torrent_category": str,                  // Torrent Category
-  "torrent_tag": str,                       // New Torrent Tag
-  "torrent_tracker": str,                   // Torrent Tracker URL
-  "notifiarr_indexer": str,                 // Notifiarr React name/id for indexer
-}
-```
-
-### **Remove Unregistered Torrents Notifications**
-
-Payload will be sent when Unregistered Torrents are found
-
-```yaml
-{
-  "function": "rem_unregistered",          // Webhook Trigger keyword
-  "title": str,                            // Title of the Payload
-  "body": str,                             // Message of the Payload
-  "torrents": [str],                       // List of Torrent Names
-  "torrent_category": str,                 // Torrent Category
-  "torrent_status": str,                   // Torrent Tracker Status message
-  "torrent_tag": str,                      // Torrent Tags
-  "torrent_tracker": str,                  // Torrent Tracker URL
-  "notifiarr_indexer": str,                // Notifiarr React name/id for indexer
-  "torrents_deleted_and_contents": bool,   // Deleted Torrents and contents or Deleted just the torrent
-}
-```
-
-### **Tag Tracker Error Notifications**
-
-Payload will be sent when trackers with errors are tagged/untagged
-
-```yaml
-{
-  "function": "tag_tracker_error",                   // Webhook Trigger keyword
-  "title": str,                                      // Title of the Payload
-  "body": str,                                       // Message of the Payload
-  "torrents": [str],                                 // List of Torrent Names
-  "torrent_category": str,                           // Torrent Category
-  "torrent_tag": "issue",                            // Tag Added
-  "torrent_status": str,                             // Torrent Tracker Status message
-  "torrent_tracker": str,                            // Torrent Tracker URL
-  "notifiarr_indexer": str,                          // Notifiarr React name/id for indexer
-}
-```
-
-```yaml
-{
-  "function": "untag_tracker_error",                 // Webhook Trigger keyword
-  "title": str,                                      // Title of the Payload
-  "body": str,                                       // Message of the Payload
-  "torrents": [str],                                 // List of Torrent Names
-  "torrent_category": str,                           // Torrent Category
-  "torrent_tag": str,                                // Tag Added
-  "torrent_tracker": str,                            // Torrent Tracker URL
-  "notifiarr_indexer": str,                          // Notifiarr React name/id for indexer
-}
-```
-
-### **Remove Orphaned Files Notifications**
-
-Payload will be sent when Orphaned Files are found and moved into the orphaned folder
-
-```yaml
-{
-  "function": "rem_orphaned",          // Webhook Trigger keyword
-  "title": str,                        // Title of the Payload
-  "body": str,                         // Message of the Payload
-  "orphaned_files": list,              // List of orphaned files
-  "orphaned_directory": str,           // Folder path where orphaned files will be moved to
-  "total_orphaned_files": int,         // Total number of orphaned files found
-}
-```
-
-### **Tag No Hardlinks Notifications**
-
-Payload will be sent when no hard links are found for any files in a particular torrent
-
-```yaml
-{
-  "function": "tag_nohardlinks",            // Webhook Trigger keyword
-  "title": str,                             // Title of the Payload
-  "body": str,                              // Message of the Payload
-  "torrents": [str],                        // List of Torrent Names
-  "torrent_category": str,                  // Torrent Category
-  "torrent_tag": 'noHL',                    // Add `noHL` to Torrent Tags
-  "torrent_tracker": str,                   // Torrent Tracker URL
-  "notifiarr_indexer": str,                 // Notifiarr React name/id for indexer
-}
-```
-
-Payload will be sent when hard links are found for any torrents that were previously tagged with `noHL`
-
-```yaml
-{
-  "function": "untag_nohardlinks",          // Webhook Trigger keyword
-  "title": str,                             // Title of the Payload
-  "body": str,                              // Message of the Payload
-  "torrents": [str],                        // List of Torrent Names
-  "torrent_category": str,                  // Torrent Category
-  "torrent_tag": 'noHL',                    // Remove `noHL` from Torrent Tags
-  "torrent_tracker": str,                   // Torrent Tracker URL
-  "notifiarr_indexer": str,                 // Notifiarr React name/id for indexer
-}
-```
-
-### **Share Limits Notifications**
-
-Payload will be sent when Share Limits are updated for a specific group
-
-```yaml
-{
-  "function": "share_limits",               // Webhook Trigger keyword
-  "title": str,                             // Title of the Payload
-  "body": str,                              // Message of the Payload
-  "grouping": str,                          // Share Limit group name
-  "torrents": [str],                        // List of Torrent Names
-  "torrent_tag": str,                       // Torrent Tags
-  "torrent_max_ratio": float,               // Set the Max Ratio Share Limit
-  "torrent_max_seeding_time": int,          // Set the Max Seeding Time (minutes) Share Limit
-  "torrent_min_seeding_time": int,          // Set the Min Seeding Time (minutes) Share Limit
-  "torrent_limit_upload_speed": int         // Set the the torrent upload speed limit (kB/s)
-}
-```
-
-Payload will be sent when `cleanup` flag is set to true and torrent meets share limit criteria.
-
-```yaml
-{
-  "function": "cleanup_share_limits",       // Webhook Trigger keyword
-  "title": str,                             // Title of the Payload
-  "body": str,                              // Message of the Payload
-  "grouping": str,                          // Share Limit group name
-  "torrents": [str],                        // List of Torrent Names
-  "torrent_category": str,                  // Torrent Category
-  "cleanup": True,                          // Cleanup flag
-  "torrent_tracker": str,                   // Torrent Tracker URL
-  "notifiarr_indexer": str,                 // Notifiarr React name/id for indexer
-  "torrents_deleted_and_contents": bool,    // Deleted Torrents and contents or Deleted just the torrent
-}
-```
-
-### **Cleanup directories Notifications**
-
-Payload will be sent when files are deleted/cleaned up from the various folders
-
-```yaml
-{
-  "function": "cleanup_dirs",             // Webhook Trigger keyword
-  "location": str,                        // Location of the folder that is being cleaned
-  "title": str,                           // Title of the Payload
-  "body": str,                            // Message of the Payload
-  "files": list,                          // List of files that were deleted from the location
-  "empty_after_x_days": int,              // Number of days that the files will be kept in the location
-  "size_in_bytes": int,                   // Total number of bytes deleted from the location
-}
-```
+
+# Overview
+
+The script utilizes a YAML config file to load information to connect to the various APIs you can connect with.
+
+By default, the script looks at /config/config.yml for the Configuration File unless otherwise specified.
+
+A template Configuration File can be found in the repo [config/config.yml.sample](https://github.com/StuffAnThings/qbit_manage/blob/master/config/config.yml.sample).
+
+**WARNING**: As this software is constantly evolving and this wiki might not be up to date the sample shown here might not might not be current. Please refer to the repo for the most current version.
+
+# Config File
+
+## [Config Sample File](https://github.com/StuffAnThings/qbit_manage/blob/master/config/config.yml.sample)
+
+# **List of variables**
+
+## **commands:**
+
+---
+This section will ignore any [commands](Commands) that are defined via environment variable or command line and use the ones defined in this yaml file instead. Useful if you want to run qbm with multiple configurations files that execute different commands for each qbt instance.
+
+| Variable  | Definition                                            | Required           |
+| :-------- | :---------------------------------------------------- | :----------------- |
+| `command` | The [command](Commands) that you want qbm to execute. | <center>❌</center> |
+
+## **qbt:**
+
+---
+This section defines your qBittorrent instance.
+
+| Variable | Definition                          | Required           |
+| :------- | :---------------------------------- | :----------------- |
+| `host`   | IP address of your qB installation. | <center>✅</center> |
+| `user`   | The user name of your qB's webUI.   | <center>❌</center> |
+| `pass`   | Thee password of your qB's webUI.   | <center>❌</center> |
+
+## **settings:**
+
+---
+This section defines any settings defined in the configuration.
+
+| Variable                            | Definition                                                                                                                                                                                                                                                                                                                                      | Default Values            | Required           |
+| :---------------------------------- | :---------------------------------------------------------------------------------------------------------------------------------------------------------------------------------------------------------------------------------------------------------------------------------------------------------------------------------------------- | :------------------------ | :----------------- |
+| `force_auto_tmm`                    | Will force qBittorrent to enable Automatic Torrent Management for each torrent.                                                                                                                                                                                                                                                                 | False                     | <center>❌</center> |
+| `force_auto_tmm_ignore_tags`        | Torrents with these tags will be ignored when force_auto_tmm is enabled.                                                                                                                                                                                                                                                                        |                           | <center>❌</center> |
+| `tracker_error_tag`                 | Define the tag of any torrents that do not have a working tracker. (Used in `--tag-tracker-error`)                                                                                                                                                                                                                     | issue                     | <center>❌</center> |
+| `nohardlinks_tag`                   | Define the tag of any torrents that don't have hardlinks (Used in `--tag-nohardlinks`)                                                                                                                                                                                                                                                          | noHL                      | <center>❌</center> |
+| `share_limits_tag`                  | Will add this tag when applying share limits to provide an easy way to filter torrents by share limit group/priority for each torrent. For example, if you have a share-limit group `cross-seed` with a priority of 2 and the default share_limits_tag `~share_limits` would add the tag `~share_limit_2.cross-seed` (Used in `--share-limits`) | ~share_limit              | <center>❌</center> |
+| `share_limits_min_seeding_time_tag` | Will add this tag when applying share limits to torrents that have not yet reached the minimum seeding time (Used in `--share-limits`)                                                                                                                                                                                                          | MinSeedTimeNotReached     | <center>❌</center> |
+| `share_limits_min_num_seeds_tag`    | Will add this tag when applying share limits to torrents that have not yet reached the minimum number of seeds (Used in `--share-limits`)                                                                                                                                                                                                       | MinSeedsNotMet            | <center>❌</center> |
+| `share_limits_last_active_tag`      | Will add this tag when applying share limits to torrents that have not yet reached the last active limit (Used in `--share-limits`)                                                                                                                                                                                                             | LastActiveLimitNotReached | <center>❌</center> |
+| `cross_seed_tag`                    | When running `--cross-seed` function, it will update any added cross-seed torrents with this tag.                                                                                                                                                                                                                                               | cross-seed                | <center>❌</center> |
+| `cat_filter_completed`              | When running `--cat-update` function, it will filter for completed torrents only.                                                                                                                                                                                                                                                               | True                      | <center>❌</center> |
+| `share_limits_filter_completed`     | When running `--share-limits` function, it will filter for completed torrents only.                                                                                                                                                                                                                                                             | True                      | <center>❌</center> |
+| `tag_nohardlinks_filter_completed`  | When running `--tag-nohardlinks` function, , it will filter for completed torrents only.                                                                                                                                                                                                                                                        | True                      | <center>❌</center> |
+| `cat_update_all`                    | When running `--cat-update` function, it will check and update all torrents categories, otherwise it will only update uncategorized torrents.                                                                                                                                                                                                   | True                      | <center>❌</center> |
+| `disable_qbt_default_share_limits`  | When running `--share-limits` function, it allows QBM to handle share limits by disabling qBittorrents default Share limits.                                                                                                                                                                                                                    | True                      | <center>❌</center> |
+
+## **directory:**
+
+---
+This section defines the directories that qbit_manage will be looking into for various parts of the script.
+
+| Variable       | Definition                                                                                                                                                                                                                                                                                                                                                                          | Required                                                      |
+| :------------- | :---------------------------------------------------------------------------------------------------------------------------------------------------------------------------------------------------------------------------------------------------------------------------------------------------------------------------------------------------------------------------------- | :------------------------------------------------------------ |
+| `cross_seed`   | Output directory of cross-seed, originally the application [cross-seed](https://github.com/mmgoodnow/cross-seed) was incapable of injecting cross-seed torrent into qB, this was built to inject them for the application. This is no longer required if you're using injects with that software. However, you can find other uses for this as it is more of a watch directory now. | QBT_CROSS_SEED                                                |
+| `root_dir`     | Root downloads directory used to check for orphaned files, noHL, and remove unregistered. This directory is where you place all your downloads. This will need to be how qB views the directory where it places the downloads. This is required if you're using qbit_managee and/or qBittorrent within a container.                                                                 | QBT_REM_ORPHANED / QBT_TAG_NOHARDLINKS / QBT_REM_UNREGISTERED |
+| `remote_dir`   | Path of docker host mapping of root_dir, this must be set if you're running qbit_manage locally (not required if running qbit_manage in a container) and qBittorrent/cross_seed is in a docker. Essentially this is where your downloads are being kept on the host.                                                                                                                | <center>❌</center>                                            |
+| `recycle_bin`  | Path of the RecycleBin folder. Default location is set to `remote_dir/.RecycleBin`. All files in this folder will be cleaned up based on your recycle bin settings.                                                                                                                                                                                                                 | <center>❌</center>                                            |
+| `torrents_dir` | Path of the your qbittorrent torrents directory. Required for `save_torrents` attribute in recyclebin `/qbittorrent/data/BT_backup`.                                                                                                                                                                                                                                                | <center>❌</center>                                            |
+| `orphaned_dir` | Path of the Orphaned Directory folder. Default location is set to `remote_dir/orphaned_data`. All files in this folder will be cleaned up based on your orphaned data settings. Only orphaned data shall exist in this path as all contents are considered disposable.                                                                                                              | <center>❌</center>                                            |
+
+## **cat:**
+
+---
+This section defines the categories that you are currently using and the save path's that are associated with them.
+> **NOTE** ALL save paths must be defined, if it is in your qBit, then it **MUST** be defined here, if not the script will throw errors. If you want to leave a save_path as uncategorized you can use the key 'Uncategorized' as the name of the category.
+
+| Configuration | Definition                | Required           |
+| :------------ | :------------------------ | :----------------- |
+| `key`         | Name of the category      | <center>✅</center> |
+| `value`       | Save Path of the category | <center>✅</center> |
+
+The syntax for all the categories are as follows
+
+```yaml
+category: <path>/<to>/category
+```
+
+## **cat_change:**
+
+---
+This moves all the torrents from one category to another category if the torrents are marked as complete.
+> **NOTE** **WARNING**: if the paths are different and Default Torrent Management Mode is set to automatic the files could be moved !!!
+
+| Configuration | Definition                    | Required           |
+| :------------ | :---------------------------- | :----------------- |
+| `key`         | Name of the original category | <center>✅</center> |
+| `value`       | Name of the new category      | <center>✅</center> |
+
+The syntax for the categories are as follows
+
+```yaml
+old_category_name: new_category_name
+```
+
+## **tracker:**
+
+---
+This section defines the tags used based upon the tracker's URL.
+
+| Configuration | Definition                                                                                 | Required           |
+| :------------ | :----------------------------------------------------------------------------------------- | :----------------- |
+| `key`         | Tracker URL Keyword. You can define multiple tracker urls by splitting with `\|` delimiter | <center>✅</center> |
+
+| Variable    | Definition                                                                                                          | Default Values | Required           |
+| :---------- | :------------------------------------------------------------------------------------------------------------------ | :------------- | :----------------- |
+| `tag`       | The tracker tag or additional list of tags defined                                                                  | Tracker URL    | <center>✅</center> |
+| `cat`       | Set the category based on tracker URL. This category option takes priority over the category defined in [cat](#cat) | None           | <center>❌</center> |
+| `notifiarr` | Set this to the notifiarr react name. This is used to add indexer reactions to the notifications sent by Notifiarr  | None           | <center>❌</center> |
+
+If you are unsure what key word to use. Simply select a torrent within qB and down at the bottom you should see a tab that says `Trackers` within the list that is populated there are ea list of trackers that are associated with this torrent, select a keyword from there and add it to the config file. Make sure this key word is unique enough that the script will not get confused with any other tracker.
+
+## **nohardlinks:**
+
+---
+Hardlinking data allows you to have your data in both the torrent directory and your media directory at the same time without using double the amount of data.
+
+If you're needing information regarding hardlinks here are some excellent resources.
+
+[![IMAGE ALT TEXT HERE](https://img.youtube.com/vi/AMcHsQJ7My0/0.jpg)](https://www.youtube.com/watch?v=AMcHsQJ7My0)
+
+* [Trash-Guides: Hardlinks and Instant Moves (Atomic-Moves)](https://trash-guides.info/Hardlinks/Hardlinks-and-Instant-Moves/)
+* [Wikipedia: Hardlinks](https://en.wikipedia.org/wiki/Hard_link)
+
+Mandatory to fill out [directory parameter](#directory) above to use this function (root_dir/remote_dir)
+Beyond this you'll need to use one of the [categories](#cat) above as the key. 
+
+| Configuration | Definition                                                | Required           |
+| :------------ | :-------------------------------------------------------- | :----------------- |
+| `key`         | Category name to check for nohardlinked torrents in qbit. | <center>✅</center> |
+
+| Variable          | Definition                                                                                                                                                                            | Default Values | Required           |
+| :---------------- | :------------------------------------------------------------------------------------------------------------------------------------------------------------------------------------ | :------------- | :----------------- |
+| `exclude_tags`    | List of tags to exclude from the check. Torrents with any of these tags will not be processed. This is useful to exclude certain trackers from being scanned for hardlinking purposes | None           | <center>❌</center> |
+| `ignore_root_dir` | Ignore any hardlinks detected in the same [root_dir](#directory)                                                                                                                      | True           | <center>❌</center> |
+
+## **share_limits:**
+
+Control how torrent share limits are set depending on the priority of your grouping. This can apply a max ratio, seed time limits to your torrents or limit your torrent upload speed as well. Each torrent will be matched with the share limit group with the highest priority that meets the group filter criteria. Each torrent can only be matched with one share limit group.
+
+| Configuration | Definition                                                                                                    | Required           |
+| :------------ | :------------------------------------------------------------------------------------------------------------ | :----------------- |
+| `key`         | This variable is mandatory and is a text defining the name of your grouping. This can be any string you want. | <center>✅</center> |
+
+| Variable                      | Definition                                                                                                                                                                                                                                                                                                                                                                                                                                                                                                                                                                                                                                                                                                                     | Default Values       | Type      | Required           |
+| :---------------------------- | :----------------------------------------------------------------------------------------------------------------------------------------------------------------------------------------------------------------------------------------------------------------------------------------------------------------------------------------------------------------------------------------------------------------------------------------------------------------------------------------------------------------------------------------------------------------------------------------------------------------------------------------------------------------------------------------------------------------------------- | :------------------- | :-------- | :----------------- |
+| `priority`                    | This is the priority of your grouping. The lower the number the higher the priority. This determines the order in which share limits are applied based on the filters set in this group                                                                                                                                                                                                                                                                                                                                                                                                                                                                                                                                        | largest priority + 1 | int/float | <center>✅</center> |
+| `include_all_tags`            | Filter the group based on one or more tags. Multiple include_all_tags are checked with an **AND** condition. All tags defined here must be present in the torrent for it to be included in this group                                                                                                                                                                                                                                                                                                                                                                                                                                                                                                                          | None                 | list      | <center>❌</center> |
+| `include_any_tags`            | Filter the group based on one or more tags. Multiple include_any_tags are checked with an **OR** condition. Any tags defined here must be present in the torrent for it to be included in this group                                                                                                                                                                                                                                                                                                                                                                                                                                                                                                                           | None                 | list      | <center>❌</center> |
+| `exclude_all_tags`            | Filter the group based on one or more tags. Multiple exclude_all_tags are checked with an **AND** condition. All tags defined here must be present in the torrent for it to be excluded in this group                                                                                                                                                                                                                                                                                                                                                                                                                                                                                                                          | None                 | list      | <center>❌</center> |
+| `exclude_any_tags`            | Filter the group based on one or more tags. Multiple exclude_any_tags are checked with an **OR** condition. Any tags defined here must be present in the torrent for it to be excluded in this group                                                                                                                                                                                                                                                                                                                                                                                                                                                                                                                           | None                 | list      | <center>❌</center> |
+| `categories`                  | Filter by including one or more categories. Multiple categories are checked with an **OR** condition. Since one torrent can only be associated with a single category, multiple categories are checked with an **OR** condition                                                                                                                                                                                                                                                                                                                                                                                                                                                                                                | None                 | list      | <center>❌</center> |
+| `cleanup`                     | **WARNING!!** Setting this as true will remove and delete contents of any torrents that satisfies the share limits **(max time OR max ratio)** It will also delete the torrent's data if and only if no other torrents are using the same folder/files.                                                                                                                                                                                                                                                                                                                                                                                                                                                                        | False                | bool      | <center>❌</center> |
+| `max_ratio`                   | Will set the torrent Maximum share ratio until torrent is stopped from seeding/uploading and may be cleaned up / removed if the minimums have been met. (`-2` : Global Limit , `-1` : No Limit)                                                                                                                                                                                                                                                                                                                                                                                                                                                                                                                                | -1                   | float     | <center>❌</center> |
+| `max_seeding_time`            | Will set the torrent Maximum seeding time until torrent is stopped from seeding/uploading and may be cleaned up / removed if the minimums have been met. (`-2` : Global Limit , `-1` : No Limit) (Max value of 1 year (525600 minutes)) See Some examples of [valid time expressions](https://github.com/onegreyonewhite/pytimeparse2?tab=readme-ov-file#pytimeparse2-time-expression-parser) 32m, 2h32m, 3d2h32m, 1w3d2h32m                                                                                                                                                                                                                                                                                                   | -1                   | str       | <center>❌</center> |
+| `min_seeding_time`            | Will prevent torrent deletion by the cleanup variable if the torrent has reached the `max_ratio` limit you have set.  If the torrent has not yet reached this minimum seeding time, it will change the share limits back to no limits and resume the torrent to continue seeding. See Some examples of [valid time expressions](https://github.com/onegreyonewhite/pytimeparse2?tab=readme-ov-file#pytimeparse2-time-expression-parser) 32m, 2h32m, 3d2h32m, 1w3d2h32m. **MANDATORY: Must use also `max_ratio` with a value greater than `0` (default: `-1`) for this to work.** If you use both `min_seed_time` and `max_seed_time`, then you must set the value of `max_seed_time` to a number greater than `min_seed_time`. | 0                    | str       | <center>❌</center> |
+| `last_active`                 | Will prevent torrent deletion by cleanup variable if torrent has been active within the last x minutes. If the torrent has been active within the last x minutes, it will change the share limits back to no limits and resume the torrent to continue seeding. See Some examples of [valid time expressions](https://github.com/onegreyonewhite/pytimeparse2?tab=readme-ov-file#pytimeparse2-time-expression-parser) 32m, 2h32m, 3d2h32m, 1w3d2h32m                                                                                                                                                                                                                                                                           | 0                    | str       | <center>❌</center> |
+| `limit_upload_speed`          | Will limit the upload speed KiB/s (KiloBytes/second) (`-1` : No Limit)                                                                                                                                                                                                                                                                                                                                                                                                                                                                                                                                                                                                                                                         | -1                   | int       | <center>❌</center> |
+| `enable_group_upload_speed`   | Upload speed limits are applied at the group level. This will take `limit_upload_speed` defined and divide it equally among the number of torrents in the group.                                                                                                                                                                                                                                                                                                                                                                                                                                                                                                                                                               | False                | bool      | <center>❌</center> |
+| `resume_torrent_after_change` | Will resume your torrent after changing share limits.                                                                                                                                                                                                                                                                                                                                                                                                                                                                                                                                                                                                                                                                          | True                 | bool      | <center>❌</center> |
+| `add_group_to_tag`            | This adds your grouping as a tag with a prefix defined in settings (share_limits_tag). Example: A grouping named noHL with a priority of 1 will have a tag set to `~share_limit_1.noHL` (if using the default prefix).                                                                                                                                                                                                                                                                                                                                                                                                                                                                                                         | True                 | bool      | <center>❌</center> |
+| `min_num_seeds`               | Will prevent torrent deletion by cleanup variable if the number of seeds is less than the value set here (depending on the tracker, you may or may not be included). If the torrent has less number of seeds than the min_num_seeds, the share limits will be changed back to no limits and resume the torrent to continue seeding.                                                                                                                                                                                                                                                                                                                                                                                            | 0                    | int       | <center>❌</center> |
+| `custom_tag`                  | Apply a custom tag name for this particular group. **WARNING (This tag MUST be unique as it will be used to determine share limits. Please ensure it does not overlap with any other tags in qBittorrent)**                                                                                                                                                                                                                                                                                                                                                                                                                                                                                                                    | None                 | str       | <center>❌</center> |
+
+## **recyclebin:**
+
+---
+  Recycle Bin method of deletion will move files into the recycle bin (Located in /root_dir/.RecycleBin) instead of directly deleting them in qbit.
+
+  This is very useful if you're hesitant about using this script to delete information off your system hingswithout first checking it. Plus with the ability of this script to remove trumped/unregistered torrents there is a very small chance that something may happen to cause the script to go to town on  your library. With the recycling bin in place your data is secure (unless the bin is emptied before this issue is caught). All you'd need to do to recover would be to place the data back into the correct directory, redownload the torrent file from the tracker and recheck the torrent with the tracker from the UI.
+
+| Variable             | Definition                                                                                                                                                                                 | Default Values | Required           |
+| :------------------- | :----------------------------------------------------------------------------------------------------------------------------------------------------------------------------------------- | :------------- | :----------------- |
+| `enable`             | `true` or `false`                                                                                                                                                                          | `true`         | <center>✅</center> |
+| `empty_after_x_days` | Will delete Recycle Bin contents if the files have been in the Recycle Bin for more than x days. (Uses date modified to track the time)                                                    | None           | <center>❌</center> |
+| `save_torrents`      | This will save a copy of your .torrent and .fastresume file in the recycle bin before deleting it from qbittorrent. This requires the [torrents_dir](#directory) to be defined             | False          | <center>❌</center> |
+| `split_by_category`  | This will split the recycle bin folder by the save path defined in the [cat](#cat) attribute and add the base folder name of the recycle bin that was defined in [recycle_bin](#directory) | False          | <center>❌</center> |
+
+> Note: The more time you place for the `empty_after_x_days:` variable the better, allowing you more time to catch any mistakes by the script. If the variable is set to `0` it will delete contents immediately after every script run. If the variable is not set it will never delete the contents of the Recycle Bin.
+
+## **orphaned:**
+
+---
+This section allows for the exclusion of certain files from being considered "Orphaned"
+
+This is handy when you have automatically generated files that certain OSs decide to make. `.DS_Store` Is a primary example, for those who use MacOS.
+
+| Variable                       | Definition                                                                                                                                                                                                                      | Default Values | Required           |
+| :----------------------------- | :------------------------------------------------------------------------------------------------------------------------------------------------------------------------------------------------------------------------------ | :------------- | :----------------- |
+| `empty_after_x_days`           | Will delete Orphaned data contents if the files have been in the Orphaned data for more than x days. (Uses date modified to track the time)                                                                                     | None           | <center>❌</center> |
+| `exclude_patterns`             | List of [patterns](https://commandbox.ortusbooks.com/usage/parameters/globbing-patterns) to exclude certain files from orphaned                                                                                                 | None           | <center>❌</center> |
+| `max_orphaned_files_to_delete` | This will help reduce the number of accidental large amount orphaned deletions in a single run. Set your desired threshold for the maximum number of orphaned files qbm will delete in a single run. (-1 to disable safeguards) | 50             | <center>❌</center> |
+
+> Note: The more time you place for the `empty_after_x_days:` variable the better, allowing you more time to catch any mistakes by the script. If the variable is set to `0` it will delete contents immediately after every script run. If the variable is not set it will never delete the contents of the Orphaned Data.
+
+## **apprise:**
+
+---
+[Apprise](https://github.com/caronc/apprise) integration is used in conjunction with webhooks to allow notifications via apprise-api.
+
+| Variable     | Definition                                                          | Default Values | Required           |
+| :----------- | :------------------------------------------------------------------ | :------------- | :----------------- |
+| `api_url`    | Apprise API Endpoint URL                                            | N/A            | <center>✅</center> |
+| `notify_url` | [Notification Services URL](https://github.com/caronc/apprise/wiki) | N/A            | <center>✅</center> |
+
+## **notifiarr:**
+
+---
+[Notifiarr](https://notifiarr.com/) integration is used in conjunction with webhooks to allow discord notifications via Notifiarr.
+
+| Variable   | Definition                                                                                              | Default Values | Required           |
+| :--------- | :------------------------------------------------------------------------------------------------------ | :------------- | :----------------- |
+| `apikey`   | Notifiarr API Key                                                                                       | N/A            | <center>✅</center> |
+| `instance` | Optional unique value used to identify your instance. (could be your username on notifiarr for example) | N/A            | <center>❌</center> |
+
+## **webhooks:**
+
+---
+Provide webhook notifications based on event triggers
+
+| Variable                                                        | Notification Sent                                                    | Default Values | Required           |
+| :-------------------------------------------------------------- | :------------------------------------------------------------------- | :------------- | :----------------- |
+| [error](#error-notifications)                                   | When errors occur during the run                                     | N/A            | <center>❌</center> |
+| [run_start](#run-start-notifications)                           | At the beginning of every run                                        | N/A            | <center>❌</center> |
+| [run_end](#run-end-notifications)                               | At the end of every run                                              | N/A            | <center>❌</center> |
+| [cross_seed](#cross-seed-notifications)                         | During the cross-seed function                                       | N/A            | <center>❌</center> |
+| [recheck](#recheck-notifications)                               | During the recheck function                                          | N/A            | <center>❌</center> |
+| [cat_update](#category-update-notifications)                    | During the category update function                                  | N/A            | <center>❌</center> |
+| [tag_update](#tag-update-notifications)                         | During the tag update function                                       | N/A            | <center>❌</center> |
+| [rem_unregistered](#remove-unregistered-torrents-notifications) | During the removing unregistered torrents function                   | N/A            | <center>❌</center> |
+| [tag_tracker_error](#tag-tracker-error-notifications)           | During the removing unregistered torrents/tag tracker error function | N/A            | <center>❌</center> |
+| [rem_orphaned](#remove-orphaned-files-notifications)            | During the removing orphaned function                                | N/A            | <center>❌</center> |
+| [tag_nohardlinks](#tag-no-hardlinks-notifications)              | During the tag no hardlinks function                                 | N/A            | <center>❌</center> |
+| [share_limits](#share-limits-notifications)                     | During the share limits function                                     | N/A            | <center>❌</center> |
+| [cleanup_dirs](#cleanup-directories-notifications)              | When files are deleted from certain directories                      | N/A            | <center>❌</center> |
+
+### **Error Notifications**
+
+Payload will be sent on any errors
+
+```yaml
+{
+  "function": "run_error",     // Webhook Trigger keyword
+  "title": str,                // Title of the Payload
+  "body": str,                 // Error Message of the Payload
+  "critical": bool,            // Critical Error
+  "type": str                  // severity of error
+}
+```
+
+### **Run Start Notifications**
+
+Payload will be sent at the start of the run
+
+```yaml
+{
+  "function": "run_start",     // Webhook Trigger keyword
+  "title": str,                // Title of the Payload
+  "body": str,                 // Message of the Payload
+  "start_time": str,           // Time Run is started Format "YYYY-mm-dd HH:MM:SS"
+  "dry_run": bool              // Dry-Run
+}
+```
+
+### **Run End Notifications**
+
+Payload will be sent at the end of the run
+
+```yaml
+{
+  "function": "run_end",                      // Webhook Trigger keyword
+  "title": str,                               // Title of the Payload
+  "body": str,                                // Message of the Payload
+  "start_time": str,                          // Time Run started Format "YYYY-mm-dd HH:MM:SS"
+  "end_time": str,                            // Time Run ended Format "YYYY-mm-dd HH:MM:SS"
+  "next_run": str,                            // Time Next Run Format "YYYY-mm-dd HH:MM:SS"
+  "run_time": str,                            // Total Run Time "H:MM:SS"
+  "torrents_added": int,                      // Total Torrents Added
+  "torrents_deleted": int,                    // Total Torrents Deleted
+  "torrents_deleted_and_contents_count": int, // Total Torrents + Contents Deleted
+  "torrents_resumed": int,                    // Total Torrents Resumed
+  "torrents_rechecked": int,                  // Total Torrents Rechecked
+  "torrents_categorized": int,                // Total Torrents Categorized
+  "torrents_tagged": int,                     // Total Torrents Tagged
+  "remove_unregistered": int,                 // Total Unregistered Torrents Removed
+  "torrents_tagged_tracker_error": int,       // Total Tracker Error Torrents Tagged
+  "torrents_untagged_tracker_error": int,     // Total Tracker Error Torrents untagged
+  "orphaned_files_found": int,                // Total Orphaned Files Found
+  "torrents_tagged_no_hardlinks": int,        // Total noHL Torrents Tagged
+  "torrents_untagged_no_hardlinks": int,      // Total noHL Torrents untagged
+  "torrents_updated_share_limits": int        // Total Share Limits updated
+  "torrents_cleaned_share_limits": int        // Total Share Limit Torrents Cleaned (Deleted + Contents Deleted)
+  "files_deleted_from_recyclebin": int,       // Total Files Deleted from Recycle Bin
+  "files_deleted_from_orphaned": int          // Total Files Deleted from Orphaned Data
+}
+```
+
+### **Cross-Seed Notifications**
+
+Payload will be sent when adding a cross-seed torrent to qBittorrent if the original torrent is complete
+
+```yaml
+{
+  "function": "cross_seed",             // Webhook Trigger keyword
+  "title": str,                         // Title of the Payload
+  "body": str,                          // Message of the Payload
+  "torrents": [str],                    // List of Torrent Names
+  "torrent_category": str,              // Torrent Category
+  "torrent_save_path": str,             // Torrent Download directory
+  "torrent_tag": "cross-seed",          // Total Torrents Added
+  "torrent_tracker": str                // Torrent Tracker
+}
+```
+
+Payload will be sent when there are existing torrents found that are missing the cross-seed tag
+
+```yaml
+{
+  "function": "tag_cross_seed",         // Webhook Trigger keyword
+  "title": str,                         // Title of the Payload
+  "body": str,                          // Message of the Payload
+  "torrents": [str],                    // List of Torrent Names
+  "torrent_category": str,              // Torrent Category
+  "torrent_tag": "cross-seed",          // Tag Added
+  "torrent_tracker": str                // Torrent Tracker
+}
+```
+
+### **Recheck Notifications**
+
+Payload will be sent when rechecking/resuming a torrent that is paused
+
+```yaml
+{
+  "function": "recheck",             // Webhook Trigger keyword
+  "title": str,                      // Title of the Payload
+  "body": str,                       // Message of the Payload
+  "torrents": [str],                 // List of Torrent Names
+  "torrent_tag": str,                // Torrent Tags
+  "torrent_category": str,           // Torrent Category
+  "torrent_tracker": str,            // Torrent Tracker URL
+  "notifiarr_indexer": str,          // Notifiarr React name/id for indexer
+}
+```
+
+### **Category Update Notifications**
+
+Payload will be sent when updating torrents with missing category
+
+```yaml
+{
+  "function": "cat_update",          // Webhook Trigger keyword
+  "title": str,                      // Title of the Payload
+  "body": str,                       // Message of the Payload
+  "torrents": [str],                 // List of Torrent Names
+  "torrent_category": str,           // New Torrent Category
+  "torrent_tag": str,                // Torrent Tags
+  "torrent_tracker": str,            // Torrent Tracker URL
+  "notifiarr_indexer": str,          // Notifiarr React name/id for indexer
+}
+```
+
+### **Tag Update Notifications**
+
+Payload will be sent when updating torrents with missing tag
+
+```yaml
+{
+  "function": "tag_update",                 // Webhook Trigger keyword
+  "title": str,                             // Title of the Payload
+  "body": str,                              // Message of the Payload
+  "torrents": [str],                        // List of Torrent Names
+  "torrent_category": str,                  // Torrent Category
+  "torrent_tag": str,                       // New Torrent Tag
+  "torrent_tracker": str,                   // Torrent Tracker URL
+  "notifiarr_indexer": str,                 // Notifiarr React name/id for indexer
+}
+```
+
+### **Remove Unregistered Torrents Notifications**
+
+Payload will be sent when Unregistered Torrents are found
+
+```yaml
+{
+  "function": "rem_unregistered",          // Webhook Trigger keyword
+  "title": str,                            // Title of the Payload
+  "body": str,                             // Message of the Payload
+  "torrents": [str],                       // List of Torrent Names
+  "torrent_category": str,                 // Torrent Category
+  "torrent_status": str,                   // Torrent Tracker Status message
+  "torrent_tag": str,                      // Torrent Tags
+  "torrent_tracker": str,                  // Torrent Tracker URL
+  "notifiarr_indexer": str,                // Notifiarr React name/id for indexer
+  "torrents_deleted_and_contents": bool,   // Deleted Torrents and contents or Deleted just the torrent
+}
+```
+
+### **Tag Tracker Error Notifications**
+
+Payload will be sent when trackers with errors are tagged/untagged
+
+```yaml
+{
+  "function": "tag_tracker_error",                   // Webhook Trigger keyword
+  "title": str,                                      // Title of the Payload
+  "body": str,                                       // Message of the Payload
+  "torrents": [str],                                 // List of Torrent Names
+  "torrent_category": str,                           // Torrent Category
+  "torrent_tag": "issue",                            // Tag Added
+  "torrent_status": str,                             // Torrent Tracker Status message
+  "torrent_tracker": str,                            // Torrent Tracker URL
+  "notifiarr_indexer": str,                          // Notifiarr React name/id for indexer
+}
+```
+
+```yaml
+{
+  "function": "untag_tracker_error",                 // Webhook Trigger keyword
+  "title": str,                                      // Title of the Payload
+  "body": str,                                       // Message of the Payload
+  "torrents": [str],                                 // List of Torrent Names
+  "torrent_category": str,                           // Torrent Category
+  "torrent_tag": str,                                // Tag Added
+  "torrent_tracker": str,                            // Torrent Tracker URL
+  "notifiarr_indexer": str,                          // Notifiarr React name/id for indexer
+}
+```
+
+### **Remove Orphaned Files Notifications**
+
+Payload will be sent when Orphaned Files are found and moved into the orphaned folder
+
+```yaml
+{
+  "function": "rem_orphaned",          // Webhook Trigger keyword
+  "title": str,                        // Title of the Payload
+  "body": str,                         // Message of the Payload
+  "orphaned_files": list,              // List of orphaned files
+  "orphaned_directory": str,           // Folder path where orphaned files will be moved to
+  "total_orphaned_files": int,         // Total number of orphaned files found
+}
+```
+
+### **Tag No Hardlinks Notifications**
+
+Payload will be sent when no hard links are found for any files in a particular torrent
+
+```yaml
+{
+  "function": "tag_nohardlinks",            // Webhook Trigger keyword
+  "title": str,                             // Title of the Payload
+  "body": str,                              // Message of the Payload
+  "torrents": [str],                        // List of Torrent Names
+  "torrent_category": str,                  // Torrent Category
+  "torrent_tag": 'noHL',                    // Add `noHL` to Torrent Tags
+  "torrent_tracker": str,                   // Torrent Tracker URL
+  "notifiarr_indexer": str,                 // Notifiarr React name/id for indexer
+}
+```
+
+Payload will be sent when hard links are found for any torrents that were previously tagged with `noHL`
+
+```yaml
+{
+  "function": "untag_nohardlinks",          // Webhook Trigger keyword
+  "title": str,                             // Title of the Payload
+  "body": str,                              // Message of the Payload
+  "torrents": [str],                        // List of Torrent Names
+  "torrent_category": str,                  // Torrent Category
+  "torrent_tag": 'noHL',                    // Remove `noHL` from Torrent Tags
+  "torrent_tracker": str,                   // Torrent Tracker URL
+  "notifiarr_indexer": str,                 // Notifiarr React name/id for indexer
+}
+```
+
+### **Share Limits Notifications**
+
+Payload will be sent when Share Limits are updated for a specific group
+
+```yaml
+{
+  "function": "share_limits",               // Webhook Trigger keyword
+  "title": str,                             // Title of the Payload
+  "body": str,                              // Message of the Payload
+  "grouping": str,                          // Share Limit group name
+  "torrents": [str],                        // List of Torrent Names
+  "torrent_tag": str,                       // Torrent Tags
+  "torrent_max_ratio": float,               // Set the Max Ratio Share Limit
+  "torrent_max_seeding_time": int,          // Set the Max Seeding Time (minutes) Share Limit
+  "torrent_min_seeding_time": int,          // Set the Min Seeding Time (minutes) Share Limit
+  "torrent_limit_upload_speed": int         // Set the the torrent upload speed limit (kB/s)
+}
+```
+
+Payload will be sent when `cleanup` flag is set to true and torrent meets share limit criteria.
+
+```yaml
+{
+  "function": "cleanup_share_limits",       // Webhook Trigger keyword
+  "title": str,                             // Title of the Payload
+  "body": str,                              // Message of the Payload
+  "grouping": str,                          // Share Limit group name
+  "torrents": [str],                        // List of Torrent Names
+  "torrent_category": str,                  // Torrent Category
+  "cleanup": True,                          // Cleanup flag
+  "torrent_tracker": str,                   // Torrent Tracker URL
+  "notifiarr_indexer": str,                 // Notifiarr React name/id for indexer
+  "torrents_deleted_and_contents": bool,    // Deleted Torrents and contents or Deleted just the torrent
+}
+```
+
+### **Cleanup directories Notifications**
+
+Payload will be sent when files are deleted/cleaned up from the various folders
+
+```yaml
+{
+  "function": "cleanup_dirs",             // Webhook Trigger keyword
+  "location": str,                        // Location of the folder that is being cleaned
+  "title": str,                           // Title of the Payload
+  "body": str,                            // Message of the Payload
+  "files": list,                          // List of files that were deleted from the location
+  "empty_after_x_days": int,              // Number of days that the files will be kept in the location
+  "size_in_bytes": int,                   // Total number of bytes deleted from the location
+}
+```