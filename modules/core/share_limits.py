import os
from datetime import timedelta
from time import time

from modules import util
from modules.util import is_tag_in_torrent
from modules.webhooks import GROUP_NOTIFICATION_LIMIT

logger = util.logger


class ShareLimits:
    def __init__(self, qbit_manager):
        self.qbt = qbit_manager
        self.config = qbit_manager.config
        self.client = qbit_manager.client
        self.stats_tagged = 0  # counter for the number of share limits changed
        self.stats_deleted = 0  # counter for the number of torrents that \
        # meets the criteria for ratio limit/seed limit for deletion
        self.stats_deleted_contents = 0  # counter for the number of torrents that  \
        # meets the criteria for ratio limit/seed limit for deletion including contents \
        self.status_filter = "completed" if self.config.settings["share_limits_filter_completed"] else "all"

        self.tdel_dict = {}  # dictionary to track the torrent names and content path that meet the deletion criteria
        self.root_dir = qbit_manager.config.root_dir  # root directory of torrents
        self.remote_dir = qbit_manager.config.remote_dir  # remote directory of torrents
        self.share_limits_config = qbit_manager.config.share_limits  # configuration of share limits
        self.torrents_updated = []  # list of torrents that have been updated
        self.torrent_hash_checked = []  # list of torrent hashes that have been checked for share limits
        self.share_limits_tag = qbit_manager.config.share_limits_tag  # tag for share limits
        self.min_seeding_time_tag = qbit_manager.config.share_limits_min_seeding_time_tag  # tag for min seeding time
        self.min_num_seeds_tag = qbit_manager.config.share_limits_min_num_seeds_tag  # tag for min num seeds
        self.last_active_tag = qbit_manager.config.share_limits_last_active_tag  # tag for last active
        self.group_tag = None  # tag for the share limit group

        self.update_share_limits()
        self.delete_share_limits_suffix_tag()

    def update_share_limits(self):
        """Updates share limits for torrents based on grouping"""
        logger.separator("Updating Share Limits based on priority", space=False, border=False)
        torrent_list = self.qbt.get_torrents({"status_filter": self.status_filter})
        self.assign_torrents_to_group(torrent_list)
        for group_name, group_config in self.share_limits_config.items():
            torrents = group_config["torrents"]
            self.torrents_updated = []
            self.tdel_dict = {}
            if torrents:
                self.update_share_limits_for_group(group_name, group_config, torrents)
                attr = {
                    "function": "share_limits",
                    "title": f"Updating Share Limits for {group_name}. Priority {group_config['priority']}",
                    "body": f"Updated {len(self.torrents_updated)} torrents.",
                    "grouping": group_name,
                    "torrents": self.torrents_updated,
                    "torrent_tag": self.group_tag,
                    "torrent_max_ratio": group_config["max_ratio"],
                    "torrent_max_seeding_time": group_config["max_seeding_time"],
                    "torrent_min_seeding_time": group_config["min_seeding_time"],
                    "torrent_min_num_seeds": group_config["min_num_seeds"],
                    "torrent_limit_upload_speed": group_config["limit_upload_speed"],
                    "torrent_last_active": group_config["last_active"],
                }
                if len(self.torrents_updated) > 0:
                    self.config.send_notifications(attr)
                if group_config["cleanup"] and len(self.tdel_dict) > 0:
                    self.cleanup_torrents_for_group(group_name, group_config["priority"])

    def cleanup_torrents_for_group(self, group_name, priority):
        """Deletes torrents that have reached the ratio/seed limit"""
        logger.separator(
            f"Cleaning up torrents that have reached ratio/seed limit for {group_name}. Priority {priority}",
            space=False,
            border=False,
        )
        group_notifications = len(self.tdel_dict) > GROUP_NOTIFICATION_LIMIT
        t_deleted = set()
        t_deleted_and_contents = set()
        for torrent_hash, torrent_dict in self.tdel_dict.items():
            torrent = torrent_dict["torrent"]
            t_name = torrent.name
            t_msg = self.qbt.torrentinfo[t_name]["msg"]
            t_status = self.qbt.torrentinfo[t_name]["status"]
            # Double check that the content path is the same before we delete anything
            if torrent["content_path"].replace(self.root_dir, self.remote_dir) == torrent_dict["content_path"]:
                tracker = self.qbt.get_tags(self.qbt.get_tracker_urls(torrent.trackers))
                body = []
                body += logger.print_line(logger.insert_space(f"Torrent Name: {t_name}", 3), self.config.loglevel)
                body += logger.print_line(logger.insert_space(f'Tracker: {tracker["url"]}', 8), self.config.loglevel)
                body += logger.print_line(torrent_dict["body"], self.config.loglevel)
                body += logger.print_line(
                    logger.insert_space("Cleanup: True [Meets Share Limits]", 8),
                    self.config.loglevel,
                )
                attr = {
                    "function": "cleanup_share_limits",
                    "title": "Share limit removal",
                    "grouping": group_name,
                    "torrents": [t_name],
                    "torrent_category": torrent.category,
                    "cleanup": True,
                    "torrent_tracker": tracker["url"],
                    "notifiarr_indexer": tracker["notifiarr"],
                }
                if os.path.exists(torrent["content_path"].replace(self.root_dir, self.remote_dir)):
                    # Checks if any of the original torrents are working
                    if self.qbt.has_cross_seed(torrent) and ("" in t_msg or 2 in t_status):
                        self.stats_deleted += 1
                        attr["torrents_deleted_and_contents"] = False
                        t_deleted.add(t_name)
                        if not self.config.dry_run:
                            self.qbt.tor_delete_recycle(torrent, attr)
                        body += logger.print_line(
                            logger.insert_space("Deleted .torrent but NOT content files.", 8),
                            self.config.loglevel,
                        )
                    else:
                        self.stats_deleted_contents += 1
                        attr["torrents_deleted_and_contents"] = True
                        t_deleted_and_contents.add(t_name)
                        if not self.config.dry_run:
                            self.qbt.tor_delete_recycle(torrent, attr)
                        body += logger.print_line(
                            logger.insert_space("Deleted .torrent AND content files.", 8), self.config.loglevel
                        )
                else:
                    self.stats_deleted += 1
                    attr["torrents_deleted_and_contents"] = False
                    t_deleted.add(t_name)
                    if not self.config.dry_run:
                        self.qbt.tor_delete_recycle(torrent, attr)
                    body += logger.print_line(
                        logger.insert_space("Deleted .torrent but NOT content files.", 8), self.config.loglevel
                    )
                attr["body"] = "\n".join(body)
                if not group_notifications:
                    self.config.send_notifications(attr)
        if group_notifications:
            if t_deleted:
                attr = {
                    "function": "cleanup_share_limits",
                    "title": "Share limit removal - Deleted .torrent but NOT content files.",
                    "body": f"Deleted {self.stats_deleted} .torrents but NOT content files.",
                    "grouping": group_name,
                    "torrents": list(t_deleted),
                    "torrent_category": None,
                    "cleanup": True,
                    "torrent_tracker": None,
                    "notifiarr_indexer": None,
                    "torrents_deleted_and_contents": False,
                }
                self.config.send_notifications(attr)
            if t_deleted_and_contents:
                attr = {
                    "function": "cleanup_share_limits",
                    "title": "Share limit removal - Deleted .torrent AND content files.",
                    "body": f"Deleted {self.stats_deleted_contents} .torrents AND content files.",
                    "grouping": group_name,
                    "torrents": list(t_deleted_and_contents),
                    "torrent_category": None,
                    "cleanup": True,
                    "torrent_tracker": None,
                    "notifiarr_indexer": None,
                    "torrents_deleted_and_contents": True,
                }
                self.config.send_notifications(attr)

    def update_share_limits_for_group(self, group_name, group_config, torrents):
        """Updates share limits for torrents in a group"""
        logger.separator(
            f"Updating Share Limits for [Group {group_name}] [Priority {group_config['priority']}]", space=False, border=False
        )
<<<<<<< HEAD

        if group_config["max_seeding_torrents"] > 0:
            torrents = self.filter_torrents_based_on_max_seeding_torrents_options(torrents, group_config)
=======
        group_upload_speed = group_config["limit_upload_speed"]
>>>>>>> fe2de3c7

        for torrent in torrents:
            t_name = torrent.name
            t_hash = torrent.hash
            self.group_tag = (
                f"{self.share_limits_tag}_{group_config['priority']}.{group_name}" if group_config["add_group_to_tag"] else None
            )
            tracker = self.qbt.get_tags(self.qbt.get_tracker_urls(torrent.trackers))
            check_max_ratio = group_config["max_ratio"] != torrent.max_ratio
            check_max_seeding_time = group_config["max_seeding_time"] != torrent.max_seeding_time
            # Treat upload limit as -1 if it is set to 0 (unlimited)
            torrent_upload_limit = -1 if round(torrent.up_limit / 1024) == 0 else round(torrent.up_limit / 1024)
            if group_config["limit_upload_speed"] <= 0:
                group_config["limit_upload_speed"] = -1
            else:
                if group_config["enable_group_upload_speed"]:
                    logger.trace(
                        "enable_group_upload_speed set to True.\n"
                        f"Setting limit_upload_speed to {group_upload_speed} / {len(torrents)} = "
                        f"{round(group_upload_speed / len(torrents))} kB/s"
                    )
                    group_config["limit_upload_speed"] = round(group_upload_speed / len(torrents))
            check_limit_upload_speed = group_config["limit_upload_speed"] != torrent_upload_limit
            hash_not_prev_checked = t_hash not in self.torrent_hash_checked
            share_limits_not_yet_tagged = (
                True if self.group_tag and not is_tag_in_torrent(self.group_tag, torrent.tags) else False
            )
            check_multiple_share_limits_tag = (
                self.group_tag and len(is_tag_in_torrent(self.share_limits_tag, torrent.tags, exact=False)) > 1
            )
            logger.trace(f"Torrent: {t_name} [Hash: {t_hash}]")
            logger.trace(f"Torrent Category: {torrent.category}")
            logger.trace(f"Torrent Tags: {torrent.tags}")
            logger.trace(f"Grouping: {group_name}")
            logger.trace(f"Config Max Ratio vs Torrent Max Ratio:{group_config['max_ratio']} vs {torrent.max_ratio}")
            logger.trace(f"check_max_ratio: {check_max_ratio}")
            logger.trace(
                "Config Max Seeding Time vs Torrent Max Seeding Time (minutes): "
                f"{group_config['max_seeding_time']} vs {torrent.max_seeding_time}"
            )
            logger.trace(
                "Config Max Seeding Time vs Torrent Current Seeding Time (minutes): "
                f"({group_config['max_seeding_time']} vs {torrent.seeding_time / 60}) "
                f"{str(timedelta(minutes=group_config['max_seeding_time']))} vs {str(timedelta(seconds=torrent.seeding_time))}"
            )
            logger.trace(
                "Config Min Seeding Time vs Torrent Current Seeding Time (minutes): "
                f"({group_config['min_seeding_time']} vs {torrent.seeding_time / 60}) "
                f"{str(timedelta(minutes=group_config['min_seeding_time']))} vs {str(timedelta(seconds=torrent.seeding_time))}"
            )
            logger.trace(f"Config Min Num Seeds vs Torrent Num Seeds: {group_config['min_num_seeds']} vs {torrent.num_complete}")
            logger.trace(f"check_max_seeding_time: {check_max_seeding_time}")
            logger.trace(
                "Config Limit Upload Speed vs Torrent Limit Upload Speed: "
                f"{group_config['limit_upload_speed']} vs {torrent_upload_limit}"
            )
            logger.trace(f"check_limit_upload_speed: {check_limit_upload_speed}")
            logger.trace(f"hash_not_prev_checked: {hash_not_prev_checked}")
            logger.trace(f"share_limits_not_yet_tagged: {share_limits_not_yet_tagged}")
            logger.trace(
                f"check_multiple_share_limits_tag: {is_tag_in_torrent(self.share_limits_tag, torrent.tags, exact=False)}"
            )

            tor_reached_seed_limit = self.has_reached_seed_limit(
                torrent=torrent,
                max_ratio=group_config["max_ratio"],
                max_seeding_time=group_config["max_seeding_time"],
                min_seeding_time=group_config["min_seeding_time"],
                min_num_seeds=group_config["min_num_seeds"],
                last_active=group_config["last_active"],
                resume_torrent=group_config["resume_torrent_after_change"],
                tracker=tracker["url"],
            )
            # Get updated torrent after checking if the torrent has reached seed limits
            torrent = self.qbt.get_torrents({"torrent_hashes": t_hash})[0]
            if (
                check_max_ratio
                or check_max_seeding_time
                or check_limit_upload_speed
                or share_limits_not_yet_tagged
                or check_multiple_share_limits_tag
            ) and hash_not_prev_checked:
                if (
                    (
                        not is_tag_in_torrent(self.min_seeding_time_tag, torrent.tags)
                        and not is_tag_in_torrent(self.min_num_seeds_tag, torrent.tags)
                        and not is_tag_in_torrent(self.last_active_tag, torrent.tags)
                    )
                    or share_limits_not_yet_tagged
                    or check_multiple_share_limits_tag
                ):
                    logger.print_line(logger.insert_space(f"Torrent Name: {t_name}", 3), self.config.loglevel)
                    logger.print_line(logger.insert_space(f'Tracker: {tracker["url"]}', 8), self.config.loglevel)
                    if self.group_tag:
                        logger.print_line(logger.insert_space(f"Added Tag: {self.group_tag}", 8), self.config.loglevel)
                    self.tag_and_update_share_limits_for_torrent(torrent, group_config)
                    self.stats_tagged += 1
                    self.torrents_updated.append(t_name)

            # Cleanup torrents if the torrent meets the criteria for deletion and cleanup is enabled
            if group_config["cleanup"]:
                if tor_reached_seed_limit:
                    if t_hash not in self.tdel_dict:
                        self.tdel_dict[t_hash] = {}
                    self.tdel_dict[t_hash]["torrent"] = torrent
                    self.tdel_dict[t_hash]["content_path"] = torrent["content_path"].replace(self.root_dir, self.remote_dir)
                    self.tdel_dict[t_hash]["body"] = tor_reached_seed_limit
            self.torrent_hash_checked.append(t_hash)

    def filter_torrents_based_on_max_seeding_torrents_options(self, torrents, group_config):
        max_seeding_torrents_allowed = group_config["max_seeding_torrents"]
        n_torrents = len(torrents)
        logger.print_line(f"{n_torrents} seeding out of {max_seeding_torrents_allowed} allowed.", self.config.loglevel)

        n_torrents_to_remove = n_torrents - max_seeding_torrents_allowed
        if n_torrents_to_remove > 0:
            logger.print_line(
                f"=> Updating share limits for {n_torrents_to_remove} torrent{'s' if n_torrents_to_remove > 1 else ''}.",
                self.config.loglevel,
            )

            max_seeding_torrents_options = group_config["max_seeding_torrents_options"]

            sort_by = max_seeding_torrents_options["sort_by"]
            sort_asc = max_seeding_torrents_options["sort_asc"]
            allowed_sort_by = ["ratio", "seeding_time", "last_activity", "size"]
            default_sort_by = "last_activity"
            if sort_by not in allowed_sort_by:
                logger.print_line(f"Invalid sort_by option: {sort_by}. Defaulting to {default_sort_by}.", self.config.loglevel)
                sort_by = default_sort_by

            logger.print_line("Priority share limits update for torrents meeting the following criteria:", self.config.loglevel)

            logger.print_line(
                logger.insert_space(f"- {sort_by.title().replace('_', ' ')}: {'high' if sort_asc else 'low'}", 3),
                self.config.loglevel,
            )
            sorted_torrents = sorted(torrents, key=lambda torrent: torrent[sort_by], reverse=not sort_asc)

            min_size = max_seeding_torrents_options["min_size"]
            max_size = max_seeding_torrents_options["max_size"]
            if min_size > max_size:
                min_size, max_size = max_size, min_size
            logger.print_line(logger.insert_space(f"- Min size: {min_size} MB", 3), self.config.loglevel) if min_size else None
            logger.print_line(logger.insert_space(f"- Max size: {max_size} MB", 3), self.config.loglevel) if max_size else None

            def mb_to_oct(mb):
                return mb * 1024 * 1024

            min_size = mb_to_oct(min_size)
            max_size = mb_to_oct(max_size)

            def filter_condition(torrent):
                return min_size <= torrent["size"] < max_size

            filtered_torrents = filter(lambda x: filter_condition(x), sorted_torrents)
            non_filtered_torrents = filter(lambda x: not filter_condition(x), sorted_torrents)
            all_torrents = list(non_filtered_torrents) + list(filtered_torrents)

            return all_torrents[-n_torrents_to_remove:]
        else:
            logger.print_line("=> No share limit updates needed.", self.config.loglevel)
            return []

    def tag_and_update_share_limits_for_torrent(self, torrent, group_config):
        """Removes previous share limits tag, updates tag and share limits for a torrent, and resumes the torrent"""
        # Remove previous share_limits tag
        if not self.config.dry_run:
            tag = is_tag_in_torrent(self.share_limits_tag, torrent.tags, exact=False)
            if tag:
                torrent.remove_tags(tag)

        # Will tag the torrent with the group name if add_group_to_tag is True and set the share limits
        self.set_tags_and_limits(
            torrent=torrent,
            max_ratio=group_config["max_ratio"],
            max_seeding_time=group_config["max_seeding_time"],
            limit_upload_speed=group_config["limit_upload_speed"],
            tags=self.group_tag,
        )
        # Resume torrent if it was paused now that the share limit has changed
        if torrent.state_enum.is_complete and group_config["resume_torrent_after_change"]:
            if not self.config.dry_run:
                torrent.resume()

    def assign_torrents_to_group(self, torrent_list):
        """Assign torrents to a share limit group based on its tags and category"""
        logger.info("Assigning torrents to share limit groups...")
        for torrent in torrent_list:
            tags = util.get_list(torrent.tags)
            category = torrent.category or ""
            grouping = self.get_share_limit_group(tags, category)
            logger.trace(f"Torrent: {torrent.name} [Hash: {torrent.hash}] - Share Limit Group: {grouping}")
            if grouping:
                self.share_limits_config[grouping]["torrents"].append(torrent)

    def get_share_limit_group(self, tags, category):
        """Get the share limit group based on the tags and category of the torrent"""
        for group_name, group_config in self.share_limits_config.items():
            check_tags = self.check_tags(
                tags=tags,
                include_all_tags=group_config["include_all_tags"],
                include_any_tags=group_config["include_any_tags"],
                exclude_all_tags=group_config["exclude_all_tags"],
                exclude_any_tags=group_config["exclude_any_tags"],
            )
            check_category = self.check_category(category, group_config["categories"])

            if check_tags and check_category:
                return group_name
        return None

    def check_tags(self, tags, include_all_tags=set(), include_any_tags=set(), exclude_all_tags=set(), exclude_any_tags=set()):
        """Check if the torrent has the required tags"""
        tags_set = set(tags)
        if include_all_tags:
            if not set(include_all_tags).issubset(tags_set):
                return False
        if include_any_tags:
            if not set(include_any_tags).intersection(tags_set):
                return False
        if exclude_all_tags:
            if set(exclude_all_tags).issubset(tags_set):
                return False
        if exclude_any_tags:
            if set(exclude_any_tags).intersection(tags_set):
                return False
        return True

    def check_category(self, category, categories):
        """Check if the torrent has the required category"""
        if categories:
            if category not in categories:
                return False
        return True

    def set_tags_and_limits(self, torrent, max_ratio, max_seeding_time, limit_upload_speed=None, tags=None, do_print=True):
        """Set tags and limits for a torrent"""
        body = []
        if limit_upload_speed is not None:
            if limit_upload_speed != -1:
                msg = logger.insert_space(f"Limit UL Speed: {limit_upload_speed} kB/s", 1)
                body.append(msg)
        if max_ratio is not None or max_seeding_time is not None:
            if max_ratio == -2 and max_seeding_time == -2:
                msg = logger.insert_space("Share Limit: Use Global Share Limit", 4)
                body.append(msg)
            elif max_ratio == -1 and max_seeding_time == -1:
                msg = logger.insert_space("Share Limit: Set No Share Limit", 4)
                body.append(msg)
            else:
                if max_ratio != torrent.max_ratio and (max_seeding_time is None or max_seeding_time < 0):
                    msg = logger.insert_space(f"Share Limit: Max Ratio = {max_ratio}", 4)
                    body.append(msg)
                elif max_seeding_time != torrent.max_seeding_time and (max_ratio is None or max_ratio < 0):
                    msg = logger.insert_space(f"Share Limit: Max Seed Time = {str(timedelta(minutes=max_seeding_time))}", 4)
                    body.append(msg)
                elif max_ratio != torrent.max_ratio or max_seeding_time != torrent.max_seeding_time:
                    msg = logger.insert_space(
                        f"Share Limit: Max Ratio = {max_ratio}, Max Seed Time = {str(timedelta(minutes=max_seeding_time))}", 4
                    )
                    body.append(msg)
        # Update Torrents
        if not self.config.dry_run:
            if tags:
                torrent.add_tags(tags)
            torrent_upload_limit = -1 if round(torrent.up_limit / 1024) == 0 else round(torrent.up_limit / 1024)
            if limit_upload_speed is not None and limit_upload_speed != torrent_upload_limit:
                if limit_upload_speed == -1:
                    torrent.set_upload_limit(-1)
                else:
                    torrent.set_upload_limit(limit_upload_speed * 1024)
            if max_ratio is None:
                max_ratio = torrent.max_ratio
            if max_seeding_time is None:
                max_seeding_time = torrent.max_seeding_time
            if is_tag_in_torrent(self.min_seeding_time_tag, torrent.tags):
                return []
            if is_tag_in_torrent(self.min_num_seeds_tag, torrent.tags):
                return []
            if is_tag_in_torrent(self.last_active_tag, torrent.tags):
                return []
            torrent.set_share_limits(ratio_limit=max_ratio, seeding_time_limit=max_seeding_time, inactive_seeding_time_limit=-2)
        [logger.print_line(msg, self.config.loglevel) for msg in body if do_print]
        return body

    def has_reached_seed_limit(
        self, torrent, max_ratio, max_seeding_time, min_seeding_time, min_num_seeds, last_active, resume_torrent, tracker
    ):
        """Check if torrent has reached seed limit"""
        body = ""
        torrent_tags = torrent.tags

        def _remove_min_seeding_time_tag():
            nonlocal torrent_tags
            if is_tag_in_torrent(self.min_seeding_time_tag, torrent_tags):
                if not self.config.dry_run:
                    torrent.remove_tags(tags=self.min_seeding_time_tag)

        def _has_reached_min_seeding_time_limit():
            nonlocal torrent_tags
            print_log = []
            if torrent.seeding_time >= min_seeding_time * 60:
                _remove_min_seeding_time_tag()
                return True
            else:
                if not is_tag_in_torrent(self.min_seeding_time_tag, torrent_tags):
                    print_log += logger.print_line(logger.insert_space(f"Torrent Name: {torrent.name}", 3), self.config.loglevel)
                    print_log += logger.print_line(logger.insert_space(f"Tracker: {tracker}", 8), self.config.loglevel)
                    print_log += logger.print_line(
                        logger.insert_space(
                            f"Min seed time not met: {str(timedelta(seconds=torrent.seeding_time))} <="
                            f" {str(timedelta(minutes=min_seeding_time))}. Removing Share Limits so qBittorrent can continue"
                            " seeding.",
                            8,
                        ),
                        self.config.loglevel,
                    )
                    print_log += logger.print_line(
                        logger.insert_space(f"Adding Tag: {self.min_seeding_time_tag}", 8), self.config.loglevel
                    )
                    if not self.config.dry_run:
                        torrent.add_tags(self.min_seeding_time_tag)
                        torrent_tags += f", {self.min_seeding_time_tag}"
                        torrent.set_share_limits(ratio_limit=-1, seeding_time_limit=-1, inactive_seeding_time_limit=-1)
                        if resume_torrent:
                            torrent.resume()
            return False

        def _is_less_than_min_num_seeds():
            nonlocal torrent_tags
            print_log = []
            if min_num_seeds == 0 or torrent.num_complete >= min_num_seeds:
                if is_tag_in_torrent(self.min_num_seeds_tag, torrent_tags):
                    if not self.config.dry_run:
                        torrent.remove_tags(tags=self.min_num_seeds_tag)
                return False
            else:
                if not is_tag_in_torrent(self.min_num_seeds_tag, torrent_tags):
                    print_log += logger.print_line(logger.insert_space(f"Torrent Name: {torrent.name}", 3), self.config.loglevel)
                    print_log += logger.print_line(logger.insert_space(f"Tracker: {tracker}", 8), self.config.loglevel)
                    print_log += logger.print_line(
                        logger.insert_space(
                            f"Min number of seeds not met: Total Seeds ({torrent.num_complete}) < "
                            f"min_num_seeds({min_num_seeds}). Removing Share Limits so qBittorrent can continue"
                            " seeding.",
                            8,
                        ),
                        self.config.loglevel,
                    )
                    print_log += logger.print_line(
                        logger.insert_space(f"Adding Tag: {self.min_num_seeds_tag}", 8), self.config.loglevel
                    )
                    if not self.config.dry_run:
                        torrent.add_tags(self.min_num_seeds_tag)
                        torrent_tags += f", {self.min_num_seeds_tag}"
                        torrent.set_share_limits(ratio_limit=-1, seeding_time_limit=-1, inactive_seeding_time_limit=-1)
                        if resume_torrent:
                            torrent.resume()
            return True

        def _has_reached_last_active_time_limit():
            nonlocal torrent_tags
            print_log = []
            now = int(time())
            inactive_time_minutes = round((now - torrent.last_activity) / 60)
            if inactive_time_minutes >= last_active:
                if is_tag_in_torrent(self.last_active_tag, torrent_tags):
                    if not self.config.dry_run:
                        torrent.remove_tags(tags=self.last_active_tag)
                return True
            else:
                if not is_tag_in_torrent(self.last_active_tag, torrent_tags):
                    print_log += logger.print_line(logger.insert_space(f"Torrent Name: {torrent.name}", 3), self.config.loglevel)
                    print_log += logger.print_line(logger.insert_space(f"Tracker: {tracker}", 8), self.config.loglevel)
                    print_log += logger.print_line(
                        logger.insert_space(
                            f"Min inactive time not met: {str(timedelta(minutes=inactive_time_minutes))} <="
                            f" {str(timedelta(minutes=last_active))}. Removing Share Limits so qBittorrent can continue"
                            " seeding.",
                            8,
                        ),
                        self.config.loglevel,
                    )
                    print_log += logger.print_line(
                        logger.insert_space(f"Adding Tag: {self.last_active_tag}", 8), self.config.loglevel
                    )
                    if not self.config.dry_run:
                        torrent.add_tags(self.last_active_tag)
                        torrent_tags += f", {self.last_active_tag}"
                        torrent.set_share_limits(ratio_limit=-1, seeding_time_limit=-1, inactive_seeding_time_limit=-1)
                        if resume_torrent:
                            torrent.resume()
            return False

        def _has_reached_seeding_time_limit():
            nonlocal body
            seeding_time_limit = None
            if max_seeding_time is None:
                return False
            if max_seeding_time >= 0:
                seeding_time_limit = max_seeding_time
            elif max_seeding_time == -2 and self.qbt.global_max_seeding_time_enabled:
                seeding_time_limit = self.qbt.global_max_seeding_time
            else:
                _remove_min_seeding_time_tag()
                return False
            if seeding_time_limit:
                if (torrent.seeding_time >= seeding_time_limit * 60) and _has_reached_min_seeding_time_limit():
                    body += logger.insert_space(
                        f"Seeding Time vs Max Seed Time: {str(timedelta(seconds=torrent.seeding_time))} >= "
                        f"{str(timedelta(minutes=seeding_time_limit))}",
                        8,
                    )
                    return True
            return False

        if min_num_seeds is not None:
            if _is_less_than_min_num_seeds():
                return body
        if last_active is not None:
            if not _has_reached_last_active_time_limit():
                return body
        if max_ratio is not None:
            if max_ratio >= 0:
                if torrent.ratio >= max_ratio and _has_reached_min_seeding_time_limit():
                    body += logger.insert_space(f"Ratio vs Max Ratio: {torrent.ratio:.2f} >= {max_ratio:.2f}", 8)
                    return body
            elif max_ratio == -2 and self.qbt.global_max_ratio_enabled and _has_reached_min_seeding_time_limit():
                if torrent.ratio >= self.qbt.global_max_ratio:
                    body += logger.insert_space(
                        f"Ratio vs Global Max Ratio: {torrent.ratio:.2f} >= {self.qbt.global_max_ratio:.2f}", 8
                    )
                    return body
        if _has_reached_seeding_time_limit():
            return body
        return False

    def delete_share_limits_suffix_tag(self):
        """ "Delete Share Limits Suffix Tag from version 4.0.0"""
        tags = self.client.torrent_tags.tags
        old_share_limits_tag = self.share_limits_tag[1:] if self.share_limits_tag.startswith("~") else self.share_limits_tag
        for tag in tags:
            if tag.endswith(f".{old_share_limits_tag}"):
                self.client.torrent_tags.delete_tags(tag)<|MERGE_RESOLUTION|>--- conflicted
+++ resolved
@@ -170,13 +170,11 @@
         logger.separator(
             f"Updating Share Limits for [Group {group_name}] [Priority {group_config['priority']}]", space=False, border=False
         )
-<<<<<<< HEAD
 
         if group_config["max_seeding_torrents"] > 0:
             torrents = self.filter_torrents_based_on_max_seeding_torrents_options(torrents, group_config)
-=======
+
         group_upload_speed = group_config["limit_upload_speed"]
->>>>>>> fe2de3c7
 
         for torrent in torrents:
             t_name = torrent.name
