--- conflicted
+++ resolved
@@ -13,32 +13,21 @@
         self.torrents_updated = []  # List of torrents updated
         self.notify_attr = []  # List of single torrent attributes to send to notifiarr
 
-<<<<<<< HEAD
         level = logger._logger.level
-        logger
         if silent:
             logger._logger.setLevel("WARN")
         self.tags(self.qbt.torrent_list if torrents_to_tag is None else torrents_to_tag)
         if silent:
             logger._logger.setLevel(level)
-=======
-        self.tags()
-        self.config.webhooks_factory.notify(self.torrents_updated, self.notify_attr, group_by="tag")
->>>>>>> cbd09b95
+        else:  # TODO: This should probably be a setting
+            self.config.webhooks_factory.notify(self.torrents_updated, self.notify_attr, group_by="tag")
 
     def tags(self, torrent_list):
         """Update tags for torrents"""
         ignore_tags = self.config.settings["ignoreTags_OnUpdate"]
         logger.separator("Updating Tags", space=False, border=False)
-<<<<<<< HEAD
-
         for torrent in torrent_list:
-            check_tags = util.get_list(torrent.tags)
-=======
-        for torrent in self.qbt.torrent_list:
             check_tags = [tag for tag in util.get_list(torrent.tags) if self.share_limits_tag not in tag]
-
->>>>>>> cbd09b95
             if torrent.tags == "" or (len([trk for trk in check_tags if trk not in ignore_tags]) == 0):
                 tracker = self.qbt.get_tags(torrent.trackers)
                 if tracker["tag"]:
