import os
import time
from concurrent.futures import ThreadPoolExecutor
from fnmatch import fnmatch

from modules import util

logger = util.logger


class RemoveOrphaned:
    def __init__(self, qbit_manager):
        self.qbt = qbit_manager
        self.config = qbit_manager.config
        self.client = qbit_manager.client
        self.stats = 0

        self.remote_dir = qbit_manager.config.remote_dir
        self.root_dir = qbit_manager.config.root_dir
        self.orphaned_dir = qbit_manager.config.orphaned_dir

        max_workers = max(os.cpu_count() * 2, 4)  # Increased workers for I/O bound operations
        with ThreadPoolExecutor(max_workers=max_workers) as executor:
            self.executor = executor
            self.rem_orphaned()

    def rem_orphaned(self):
        """Remove orphaned files from remote directory"""
        start_time = time.time()
        self.stats = 0
        logger.separator("Checking for Orphaned Files", space=False, border=False)

        # Get torrents and files in parallel
        logger.print_line("Locating orphan files", self.config.loglevel)

        # Parallel fetch torrents and root files
        torrent_list_future = self.executor.submit(self.qbt.get_torrents, {"sort": "added_on"})
        root_files_future = self.executor.submit(util.get_root_files, self.root_dir, self.remote_dir, self.orphaned_dir)

        # Process torrent files in parallel
        torrent_list = torrent_list_future.result()

        # Use generator expression to reduce memory usage
        torrent_files = set()
        for fullpath_list in self.executor.map(self.get_full_path_of_torrent_files, torrent_list):
            torrent_files.update(fullpath_list)

        # Get root files
        root_files = set(root_files_future.result())

        # Find orphaned files efficiently
        orphaned_files = root_files - torrent_files

        # Process exclude patterns efficiently
        if self.config.orphaned["exclude_patterns"]:
            logger.print_line("Processing orphan exclude patterns")
            exclude_patterns = [
                exclude_pattern.replace(self.remote_dir, self.root_dir)
                for exclude_pattern in self.config.orphaned["exclude_patterns"]
            ]

            # Use set comprehension for efficient filtering
            excluded_files = {file for file in orphaned_files if any(fnmatch(file, pattern) for pattern in exclude_patterns)}
            orphaned_files -= excluded_files

        # Early return if no orphaned files
        if not orphaned_files:
            logger.print_line("No Orphaned Files found.", self.config.loglevel)
            return

<<<<<<< HEAD
        # === AGE PROTECTION: Don't touch files that are "too new" (likely being created/uploaded) ===
        min_torrent_age_minutes = self.config.orphaned.get("min_torrent_age_minutes", 30)  # Pull from config, default to 30 min
        now = time.time()
        protected_files = set()

        if min_torrent_age_minutes > 0:  # Only apply age protection if configured
            for file in orphaned_files:
                try:
                    # Get file modification time
                    file_mtime = os.path.getmtime(file)
                    file_age_minutes = (now - file_mtime) / 60

                    if file_age_minutes < min_torrent_age_minutes:
                        protected_files.add(file)
                        logger.print_line(
                            f"Skipping orphaned file (too new): {os.path.basename(file)} "
                            f"(age {file_age_minutes:.1f} mins < {min_torrent_age_minutes} mins)",
                            self.config.loglevel,
                        )
                except Exception as e:
                    logger.error(f"Error checking file age for {file}: {e}")

            # Remove protected files from orphaned files
            orphaned_files = orphaned_files - protected_files

            if protected_files:
                logger.print_line(
                    f"Protected {len(protected_files)} orphaned files from deletion due to age filter "
                    f"(min_torrent_age_minutes={min_torrent_age_minutes})",
                    self.config.loglevel,
                )

        # Check the threshold before deleting orphaned files
=======
        # Check threshold
>>>>>>> 29f9e824
        max_orphaned_files_to_delete = self.config.orphaned.get("max_orphaned_files_to_delete")
        if len(orphaned_files) > max_orphaned_files_to_delete and max_orphaned_files_to_delete != -1:
            e = (
                f"Too many orphaned files detected ({len(orphaned_files)}). "
                f"Max Threshold for deletion is set to {max_orphaned_files_to_delete}. "
                "Aborting deletion to avoid accidental data loss."
            )
            self.config.notify(e, "Remove Orphaned", False)
            logger.info(f"Orphaned files detected: {orphaned_files}")
            logger.warning(e)
            return

        # Process orphaned files
        orphaned_files = sorted(orphaned_files)
        os.makedirs(self.orphaned_dir, exist_ok=True)

        body = []
        num_orphaned = len(orphaned_files)
        logger.print_line(f"{num_orphaned} Orphaned files found", self.config.loglevel)
        body += logger.print_line("\n".join(orphaned_files), self.config.loglevel)

        if self.config.orphaned["empty_after_x_days"] == 0:
            body += logger.print_line(
                f"{'Not Deleting' if self.config.dry_run else 'Deleting'} {num_orphaned} Orphaned files",
                self.config.loglevel,
            )
        else:
            body += logger.print_line(
                f"{'Not moving' if self.config.dry_run else 'Moving'} {num_orphaned} Orphaned files "
                f"to {self.orphaned_dir.replace(self.remote_dir, self.root_dir)}",
                self.config.loglevel,
            )

        attr = {
            "function": "rem_orphaned",
            "title": f"Removing {num_orphaned} Orphaned Files",
            "body": "\n".join(body),
            "orphaned_files": list(orphaned_files),
            "orphaned_directory": self.orphaned_dir.replace(self.remote_dir, self.root_dir),
            "total_orphaned_files": num_orphaned,
        }
        self.config.send_notifications(attr)

        # Batch process orphaned files
        if not self.config.dry_run:
            orphaned_parent_paths = set()

            # Process files in batches to reduce I/O overhead
            batch_size = 100
            for i in range(0, len(orphaned_files), batch_size):
                batch = orphaned_files[i : i + batch_size]
                batch_results = self.executor.map(self.handle_orphaned_files, batch)
                orphaned_parent_paths.update(batch_results)

            # Remove empty directories
            if orphaned_parent_paths:
                logger.print_line("Removing newly empty directories", self.config.loglevel)
                exclude_patterns = [
                    exclude_pattern.replace(self.remote_dir, self.root_dir)
                    for exclude_pattern in self.config.orphaned.get("exclude_patterns", [])
                ]

                # Process directories in parallel
                self.executor.map(
                    lambda directory: util.remove_empty_directories(
                        directory, self.qbt.get_category_save_paths(), exclude_patterns
                    ),
                    orphaned_parent_paths,
                )

        else:
            logger.print_line("No Orphaned Files found.", self.config.loglevel)

        end_time = time.time()
        duration = end_time - start_time
        logger.debug(f"Remove orphaned command completed in {duration:.2f} seconds")

    def handle_orphaned_files(self, file):
        """Handle orphaned file with improved error handling and batching"""
        src = file.replace(self.root_dir, self.remote_dir)
        dest = os.path.join(self.orphaned_dir, file.replace(self.root_dir, ""))
        orphaned_parent_path = os.path.dirname(file).replace(self.root_dir, self.remote_dir)

        try:
            if self.config.orphaned["empty_after_x_days"] == 0:
                util.delete_files(src)
            else:
                util.move_files(src, dest, True)
        except Exception as e:
            logger.error(f"Error processing orphaned file {file}: {e}")
            if self.config.orphaned["empty_after_x_days"] == 0:
                # Fallback to move if delete fails
                util.move_files(src, dest, True)

        return orphaned_parent_path

    def get_full_path_of_torrent_files(self, torrent):
        """Get full paths for torrent files with improved path handling"""
        save_path = torrent.save_path

        # Use list comprehension for better performance
        fullpath_torrent_files = [
            os.path.join(save_path, file.name).replace(r"/", "\\")
            if ":\\" in os.path.join(save_path, file.name)
            else os.path.join(save_path, file.name)
            for file in torrent.files
        ]

        return fullpath_torrent_files<|MERGE_RESOLUTION|>--- conflicted
+++ resolved
@@ -1,4 +1,5 @@
 import os
+import time
 import time
 from concurrent.futures import ThreadPoolExecutor
 from fnmatch import fnmatch
@@ -68,7 +69,6 @@
             logger.print_line("No Orphaned Files found.", self.config.loglevel)
             return
 
-<<<<<<< HEAD
         # === AGE PROTECTION: Don't touch files that are "too new" (likely being created/uploaded) ===
         min_torrent_age_minutes = self.config.orphaned.get("min_torrent_age_minutes", 30)  # Pull from config, default to 30 min
         now = time.time()
@@ -101,10 +101,7 @@
                     self.config.loglevel,
                 )
 
-        # Check the threshold before deleting orphaned files
-=======
         # Check threshold
->>>>>>> 29f9e824
         max_orphaned_files_to_delete = self.config.orphaned.get("max_orphaned_files_to_delete")
         if len(orphaned_files) > max_orphaned_files_to_delete and max_orphaned_files_to_delete != -1:
             e = (
