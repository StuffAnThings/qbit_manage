--- conflicted
+++ resolved
@@ -23,14 +23,10 @@
         logger.separator("Updating Categories", space=False, border=False)
         torrent_list = self.qbt.get_torrents({"category": "", "status_filter": "completed"})
         for torrent in torrent_list:
-<<<<<<< HEAD
             new_cat = self.get_tracker_cat(torrent) or self.qbt.get_category(torrent.save_path)
-=======
-            new_cat = self.qbt.get_category(torrent.save_path)
             if new_cat == self.uncategorized_mapping:
                 logger.print_line(f"{torrent.name} remains uncategorized.", self.config.loglevel)
                 continue
->>>>>>> a02a066b
             self.update_cat(torrent, new_cat, False)
 
         # Change categories
