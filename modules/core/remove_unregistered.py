from qbittorrentapi import NotFound404Error
from qbittorrentapi import TrackerStatus

from modules import util
from modules.util import list_in_text
from modules.util import TorrentMessages

logger = util.logger


class RemoveUnregistered:
    def __init__(self, qbit_manager):
        self.qbt = qbit_manager
        self.config = qbit_manager.config
        self.client = qbit_manager.client
        self.stats_deleted = 0
        self.stats_deleted_contents = 0
        self.stats_tagged = 0
        self.stats_untagged = 0
        self.tor_error_summary = ""
        self.tag_error = self.config.tracker_error_tag
        self.cfg_rem_unregistered = self.config.commands["rem_unregistered"]
        self.cfg_tag_error = self.config.commands["tag_tracker_error"]

        tag_error_msg = "Tagging Torrents with Tracker Errors" if self.cfg_tag_error else ""
        rem_unregistered_msg = "Removing Unregistered Torrents" if self.cfg_rem_unregistered else ""

        if tag_error_msg and rem_unregistered_msg:
            message = f"{tag_error_msg} and {rem_unregistered_msg}"
        elif tag_error_msg:
            message = tag_error_msg
        elif rem_unregistered_msg:
            message = rem_unregistered_msg

        if message:
            logger.separator(message, space=False, border=False)

        self.rem_unregistered()

    def remove_previous_errors(self):
        """Removes any previous torrents that were tagged as an error but are now working."""
        torrents_updated = []
        notify_attr = []

        for torrent in self.qbt.torrentvalid:
            check_tags = util.get_list(torrent.tags)
            t_name = torrent.name
            # Remove any error torrents Tags that are no longer unreachable.
            if self.tag_error in check_tags:
                tracker = self.qbt.get_tags(torrent.trackers)
                self.stats_untagged += 1
                body = []
                body += logger.print_line(
                    f"Previous Tagged {self.tag_error} torrent currently has a working tracker.", self.config.loglevel
                )
                body += logger.print_line(logger.insert_space(f"Torrent Name: {t_name}", 3), self.config.loglevel)
                body += logger.print_line(logger.insert_space(f"Removed Tag: {self.tag_error}", 4), self.config.loglevel)
                body += logger.print_line(logger.insert_space(f'Tracker: {tracker["url"]}', 8), self.config.loglevel)
                if not self.config.dry_run:
                    torrent.remove_tags(tags=self.tag_error)
                attr = {
                    "function": "untag_tracker_error",
                    "title": "Untagging Tracker Error Torrent",
                    "body": "\n".join(body),
                    "torrents": [t_name],
                    "torrent_category": torrent.category,
                    "torrent_tag": self.tag_error,
                    "torrent_tracker": tracker["url"],
                    "notifiarr_indexer": tracker["notifiarr"],
                }
                torrents_updated.append(t_name)
                notify_attr.append(attr)

        self.config.webhooks_factory.notify(torrents_updated, notify_attr, group_by="tag")

    def check_for_unregistered_torrents_using_bhd_api(self, tracker, msg_up, torrent_hash):
        """
        Checks if a torrent is unregistered using the BHD API if the tracker is BHD.
        """
        if (
            "tracker.beyond-hd.me" in tracker["url"]
            and self.config.beyond_hd is not None
            and not list_in_text(msg_up, TorrentMessages.IGNORE_MSGS)
        ):
            json = {"info_hash": torrent_hash}
            response = self.config.beyond_hd.search(json)
            if response.get("total_results") == 0:
                return True
        return False

    def process_torrent_issues(self):
        """Process torrent issues."""
        self.torrents_updated_issue = []  # List of torrents updated
        self.notify_attr_issue = []  # List of single torrent attributes to send to notifiarr
        self.torrents_updated_unreg = []  # List of torrents updated
        self.notify_attr_unreg = []  # List of single torrent attributes to send to notifiarr

        for torrent in self.qbt.torrentissue:
            self.t_name = torrent.name
            self.t_cat = self.qbt.torrentinfo[self.t_name]["Category"]
            self.t_msg = self.qbt.torrentinfo[self.t_name]["msg"]
            self.t_status = self.qbt.torrentinfo[self.t_name]["status"]
            check_tags = util.get_list(torrent.tags)
            try:
                unregistered_everywhere = self.cfg_rem_unregistered
                no_trackers_working = self.cfg_tag_error and self.tag_error not in check_tags
                msgs = []
                for trk in torrent.trackers:
                    if trk.url.startswith("http") or trk.url.startswith("udp://"):
                        tracker = self.qbt.get_tags([trk])
                        msg_up = trk.msg.upper()
                        msgs.append(trk.msg)
                        if TrackerStatus(trk.status) == TrackerStatus.NOT_WORKING:
                            # Check for unregistered torrents
<<<<<<< HEAD
                            if unregistered_everywhere:
                                if (
                                    not list_in_text(msg_up, TorrentMessages.UNREGISTERED_MSGS)
                                    or list_in_text(msg_up, TorrentMessages.IGNORE_MSGS)
                                ) and not self.check_for_unregistered_torrents_using_bhd_api(tracker, msg_up, torrent.hash):
                                    unregistered_everywhere = False
                        else:
                            no_trackers_working = False
                        if not unregistered_everywhere and not no_trackers_working:  # No reason to continue
                            break

                # Remove torrents when no tracker has this torrent
                if unregistered_everywhere:
                    self.del_unregistered(" | ".join(msgs), self.qbt.get_tags(torrent.trackers), torrent)
                # Tag torrents when all trackers have issues
                elif no_trackers_working:
                    self.tag_tracker_error(" | ".join(msgs), self.qbt.get_tags(torrent.trackers), torrent)

=======
                            if self.cfg_rem_unregistered:
                                if list_in_text(msg_up, TorrentMessages.UNREGISTERED_MSGS) and not list_in_text(
                                    msg_up, TorrentMessages.IGNORE_MSGS
                                ):
                                    self.del_unregistered(msg, tracker, torrent)
                                    break
                                else:
                                    if self.check_for_unregistered_torrents_using_bhd_api(tracker, msg_up, torrent.hash):
                                        self.del_unregistered(msg, tracker, torrent)
                                        break
                            # Tag any error torrents
                            if self.cfg_tag_error and self.tag_error not in check_tags:
                                self.tag_tracker_error(msg, tracker, torrent)
>>>>>>> 1106d154
            except NotFound404Error:
                continue
            except Exception as ex:
                logger.stacktrace()
                self.config.notify(ex, "Remove Unregistered Torrents", False)
                logger.error(f"Remove Unregistered Torrents Error: {ex}")

    def rem_unregistered(self):
        """Remove torrents with unregistered trackers."""
        self.remove_previous_errors()
        self.process_torrent_issues()

        self.config.webhooks_factory.notify(self.torrents_updated_issue, self.notify_attr_issue, group_by="tag")
        self.config.webhooks_factory.notify(self.torrents_updated_unreg, self.notify_attr_unreg, group_by="tag")

        if self.cfg_rem_unregistered:
            if self.stats_deleted >= 1 or self.stats_deleted_contents >= 1:
                if self.stats_deleted >= 1:
                    logger.print_line(
                        f"{'Did not delete' if self.config.dry_run else 'Deleted'} {self.stats_deleted} "
                        f".torrent{'s' if self.stats_deleted > 1 else ''} but not content files.",
                        self.config.loglevel,
                    )
                if self.stats_deleted_contents >= 1:
                    logger.print_line(
                        f"{'Did not delete' if self.config.dry_run else 'Deleted'} {self.stats_deleted_contents} "
                        f".torrent{'s' if self.stats_deleted_contents > 1 else ''} AND content files.",
                        self.config.loglevel,
                    )
            else:
                logger.print_line("No unregistered torrents found.", self.config.loglevel)
        if self.stats_untagged >= 1:
            logger.print_line(
                f"{'Did not delete' if self.config.dry_run else 'Deleted'} {self.tag_error} tags for {self.stats_untagged} "
                f".torrent{'s.' if self.stats_untagged > 1 else '.'}",
                self.config.loglevel,
            )
        if self.stats_tagged >= 1:
            logger.separator(
                f"{self.stats_tagged} Torrents with tracker errors found",
                space=False,
                border=False,
                loglevel=self.config.loglevel,
            )
            logger.print_line(self.tor_error_summary.rstrip(), self.config.loglevel)

    def tag_tracker_error(self, msg, tracker, torrent):
        """Tags any trackers with errors"""
        tor_error = ""
        tor_error += logger.insert_space(f"Torrent Name: {self.t_name}", 3) + "\n"
        tor_error += logger.insert_space(f"Status: {msg}", 9) + "\n"
        tor_error += logger.insert_space(f'Tracker: {tracker["url"]}', 8) + "\n"
        tor_error += logger.insert_space(f"Added Tag: {self.tag_error}", 6) + "\n"
        self.tor_error_summary += tor_error
        self.stats_tagged += 1
        attr = {
            "function": "tag_tracker_error",
            "title": "Tag Tracker Error Torrents",
            "body": tor_error,
            "torrents": [self.t_name],
            "torrent_category": self.t_cat,
            "torrent_tag": self.tag_error,
            "torrent_status": msg,
            "torrent_tracker": tracker["url"],
            "notifiarr_indexer": tracker["notifiarr"],
        }
        self.torrents_updated_issue.append(self.t_name)
        self.notify_attr_issue.append(attr)
        if not self.config.dry_run:
            torrent.add_tags(tags=self.tag_error)

    def del_unregistered(self, msg, tracker, torrent):
        """Deletes unregistered torrents"""
        body = []
        body += logger.print_line(logger.insert_space(f"Torrent Name: {self.t_name}", 3), self.config.loglevel)
        body += logger.print_line(logger.insert_space(f"Status: {msg}", 9), self.config.loglevel)
        body += logger.print_line(logger.insert_space(f'Tracker: {tracker["url"]}', 8), self.config.loglevel)
        attr = {
            "function": "rem_unregistered",
            "title": "Removing Unregistered Torrents",
            "torrents": [self.t_name],
            "torrent_category": self.t_cat,
            "torrent_status": msg,
            "torrent_tag": ", ".join(tracker["tag"]),
            "torrent_tracker": tracker["url"],
            "notifiarr_indexer": tracker["notifiarr"],
        }
        if self.qbt.torrentinfo[self.t_name]["count"] > 1:
            # Checks if any of the original torrents are working
            if "" in self.t_msg or 2 in self.t_status:
                attr["torrents_deleted_and_contents"] = False
                if not self.config.dry_run:
                    self.qbt.tor_delete_recycle(torrent, attr)
                body += logger.print_line(logger.insert_space("Deleted .torrent but NOT content files.", 8), self.config.loglevel)
                self.stats_deleted += 1
            else:
                attr["torrents_deleted_and_contents"] = True
                if not self.config.dry_run:
                    self.qbt.tor_delete_recycle(torrent, attr)
                body += logger.print_line(logger.insert_space("Deleted .torrent AND content files.", 8), self.config.loglevel)
                self.stats_deleted_contents += 1
        else:
            attr["torrents_deleted_and_contents"] = True
            if not self.config.dry_run:
                self.qbt.tor_delete_recycle(torrent, attr)
            body += logger.print_line(logger.insert_space("Deleted .torrent AND content files.", 8), self.config.loglevel)
            self.stats_deleted_contents += 1
        attr["body"] = "\n".join(body)
        self.torrents_updated_unreg.append(self.t_name)
        self.notify_attr_unreg.append(attr)
        self.qbt.torrentinfo[self.t_name]["count"] -= 1<|MERGE_RESOLUTION|>--- conflicted
+++ resolved
@@ -112,7 +112,6 @@
                         msgs.append(trk.msg)
                         if TrackerStatus(trk.status) == TrackerStatus.NOT_WORKING:
                             # Check for unregistered torrents
-<<<<<<< HEAD
                             if unregistered_everywhere:
                                 if (
                                     not list_in_text(msg_up, TorrentMessages.UNREGISTERED_MSGS)
@@ -131,21 +130,6 @@
                 elif no_trackers_working:
                     self.tag_tracker_error(" | ".join(msgs), self.qbt.get_tags(torrent.trackers), torrent)
 
-=======
-                            if self.cfg_rem_unregistered:
-                                if list_in_text(msg_up, TorrentMessages.UNREGISTERED_MSGS) and not list_in_text(
-                                    msg_up, TorrentMessages.IGNORE_MSGS
-                                ):
-                                    self.del_unregistered(msg, tracker, torrent)
-                                    break
-                                else:
-                                    if self.check_for_unregistered_torrents_using_bhd_api(tracker, msg_up, torrent.hash):
-                                        self.del_unregistered(msg, tracker, torrent)
-                                        break
-                            # Tag any error torrents
-                            if self.cfg_tag_error and self.tag_error not in check_tags:
-                                self.tag_tracker_error(msg, tracker, torrent)
->>>>>>> 1106d154
             except NotFound404Error:
                 continue
             except Exception as ex:
