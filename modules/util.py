""" Utility functions for qBit Manage. """

import json
import logging
import os
import shutil
import signal
import time
from pathlib import Path

import requests
import ruamel.yaml
from pytimeparse2 import parse

logger = logging.getLogger("qBit Manage")


def get_list(data, lower=False, split=True, int_list=False):
    """Return a list from a string or list."""
    if data is None:
        return None
    elif isinstance(data, list):
        return data
    elif isinstance(data, dict):
        return [data]
    elif split is False:
        return [str(data)]
    elif lower is True:
        return [d.strip().lower() for d in str(data).split(",")]
    elif int_list is True:
        try:
            return [int(d.strip()) for d in str(data).split(",")]
        except ValueError:
            return []
    else:
        return [d.strip() for d in str(data).split(",")]


def get_dict(data, lower=False, split=True):
    """Return a dict from a string or dict."""
    if data is None:
        return None
    elif isinstance(data, dict):
        return data
    elif isinstance(data, list):
        return {d: None for d in data}
    elif split is False:
        return {str(data): None}
    elif lower is True:
        return {d.strip().lower(): None for d in str(data).split(",")}
    else:
        return {d.strip(): None for d in str(data).split(",")}


def is_tag_in_torrent(check_tag, torrent_tags, exact=True):
    """Check if tag is in torrent_tags"""
    tags = get_list(torrent_tags)
    if isinstance(check_tag, str):
        if exact:
            return check_tag in tags
        else:
            tags_to_remove = []
            for tag in tags:
                if check_tag in tag:
                    tags_to_remove.append(tag)
            return tags_to_remove
    elif isinstance(check_tag, list):
        if exact:
            return all(tag in tags for tag in check_tag)
        else:
            tags_to_remove = []
            for tag in tags:
                for ctag in check_tag:
                    if ctag in tag:
                        tags_to_remove.append(tag)
            return tags_to_remove


class TorrentMessages:
    """Contains list of messages to check against a status of a torrent"""

    UNREGISTERED_MSGS = [
        "UNREGISTERED",
        "TORRENT NOT FOUND",
        "TORRENT IS NOT FOUND",
        "NOT REGISTERED",
        "NOT EXIST",
        "UNKNOWN TORRENT",
        "TRUMP",
        "RETITLED",
        "TRUNCATED",
        "TORRENT IS NOT AUTHORIZED FOR USE ON THIS TRACKER",
<<<<<<< HEAD
        "INFOHASH NOT FOUND.",
=======
        "INFOHASH NOT FOUND.",  # blutopia
        "TORRENT HAS BEEN DELETED.",  # blutopia
>>>>>>> 27e30461
    ]

    IGNORE_MSGS = [
        "YOU HAVE REACHED THE CLIENT LIMIT FOR THIS TORRENT",
        "MISSING PASSKEY",
        "MISSING INFO_HASH",
        "PASSKEY IS INVALID",
        "INVALID PASSKEY",
        "EXPECTED VALUE (LIST, DICT, INT OR STRING) IN BENCODED STRING",
        "COULD NOT PARSE BENCODED DATA",
        "STREAM TRUNCATED",
        "GATEWAY TIMEOUT",  # BHD Gateway Timeout
        "ANNOUNCE IS CURRENTLY UNAVAILABLE",  # BHD Announce unavailable
        "TORRENT HAS BEEN POSTPONED",  # BHD Status
    ]

    EXCEPTIONS_MSGS = [
        "DOWN",
        "DOWN.",
        "IT MAY BE DOWN,",
        "UNREACHABLE",
        "(UNREACHABLE)",
        "BAD GATEWAY",
        "TRACKER UNAVAILABLE",
    ]


def guess_branch(version, env_version, git_branch):
    if git_branch:
        return git_branch
    elif env_version == "develop":
        return env_version
    elif version[2] > 0:
        dev_version = get_develop()
        if version[1] != dev_version[1] or version[2] <= dev_version[2]:
            return "develop"
    else:
        return "master"


def current_version(version, branch=None):
    if branch == "develop":
        return get_develop()
    elif version[2] > 0:
        new_version = get_develop()
        if version[1] != new_version[1] or new_version[2] >= version[2]:
            return new_version
    else:
        return get_master()


develop_version = None


def get_develop():
    global develop_version
    if develop_version is None:
        develop_version = get_version("develop")
    return develop_version


master_version = None


def get_master():
    global master_version
    if master_version is None:
        master_version = get_version("master")
    return master_version


def get_version(level):
    try:
        url = f"https://raw.githubusercontent.com/StuffAnThings/qbit_manage/{level}/VERSION"
        return parse_version(requests.get(url).content.decode().strip(), text=level)
    except requests.exceptions.ConnectionError:
        return "Unknown", "Unknown", 0


def parse_version(version, text="develop"):
    version = version.replace("develop", text)
    split_version = version.split(f"-{text}")
    return version, split_version[0], int(split_version[1]) if len(split_version) > 1 else 0


class check:
    """Check for attributes in config."""

    def __init__(self, config):
        self.config = config

    def overwrite_attributes(self, data, attribute):
        """Overwrite attributes in config."""
        yaml = YAML(self.config.config_path)
        if data is not None and attribute in yaml.data:
            yaml.data[attribute] = data
            yaml.save()

    def check_for_attribute(
        self,
        data,
        attribute,
        parent=None,
        subparent=None,
        subsubparent=None,
        test_list=None,
        default=None,
        do_print=True,
        default_is_none=False,
        req_default=False,
        var_type="str",
        min_int=0,
        throw=False,
        save=True,
        make_dirs=False,
    ):
        """
        Check for attribute in config.

        Args:
            data (dict): The configuration data to search.
            attribute (str): The name of the attribute key to search for.
            parent (str, optional): The name of the top level attribute to search under. Defaults to None.
            subparent (str, optional): The name of the second level attribute to search under. Defaults to None.
            subsubparent (str, optional): The name of the third level attribute to search under. Defaults to None.
            test_list (dict, optional): A dictionary of valid values for the attribute. Defaults to None.
            default (any, optional): The default value to use if the attribute is not found. Defaults to None.
            do_print (bool, optional): Whether to print warning messages. Defaults to True.
            default_is_none (bool, optional): Whether to treat a None value as a valid default. Defaults to False.
            req_default (bool, optional): Whether to raise an error if no default value is provided. Defaults to False.
            var_type (str, optional): The expected type of the attribute value. Defaults to "str".
            min_int (int, optional): The minimum value for an integer attribute. Defaults to 0.
            throw (bool, optional): Whether to raise an error if the attribute value is invalid. Defaults to False.
            save (bool, optional): Whether to save the default value to the config if it is used. Defaults to True.
            make_dirs (bool, optional): Whether to create directories for path attributes if they do not exist. Defaults to False.

        Returns:
            any: The value of the attribute, or the default value if it is not found.

        Raises:
            Failed: If the attribute value is invalid or a required default value is missing.
        """
        endline = ""
        if parent is not None:
            if subparent is not None:
                if subsubparent is not None:
                    if data and parent in data and subparent in data[parent] and subsubparent in data[parent][subparent]:
                        data = data[parent][subparent][subsubparent]
                    else:
                        data = None
                        do_print = False
                elif data and parent in data and subparent in data[parent]:
                    data = data[parent][subparent]
                else:
                    data = None
                    do_print = False
            else:
                if data and parent in data:
                    data = data[parent]
                else:
                    data = None
                    do_print = False

        if subsubparent is not None:
            text = f"{parent}->{subparent}->{subsubparent} sub-attribute {attribute}"
        elif subparent is not None:
            text = f"{parent}->{subparent} sub-attribute {attribute}"
        elif parent is None:
            text = f"{attribute} attribute"
        else:
            text = f"{parent} sub-attribute {attribute}"

        if data is None or attribute not in data or (attribute in data and data[attribute] is None and not default_is_none):
            message = f"{text} not found"
            if parent and save is True:
                yaml = YAML(self.config.config_path)
                if subsubparent:
                    if subparent not in yaml.data[parent] or not yaml.data[parent][subparent]:
                        yaml.data[parent][subparent] = {subsubparent: {attribute: default}}
                    elif subsubparent not in yaml.data[parent][subparent]:
                        yaml.data[parent][subparent][subsubparent] = {attribute: default}
                    else:
                        yaml.data[parent][subparent][subsubparent][attribute] = default
                elif subparent:
                    if parent not in yaml.data or not yaml.data[parent]:
                        yaml.data[parent] = {subparent: {attribute: default}}
                    elif subparent not in yaml.data[parent]:
                        yaml.data[parent][subparent] = {attribute: default}
                    else:
                        endline = ""
                else:
                    endline = f"\n{parent} sub-attribute {attribute} added to config"
                    if parent not in yaml.data or not yaml.data[parent]:
                        yaml.data[parent] = {attribute: default}
                    elif attribute not in yaml.data[parent] or (
                        attribute in yaml.data[parent] and yaml.data[parent][attribute] is None
                    ):
                        yaml.data[parent][attribute] = default
                    else:
                        endline = ""
                yaml.save()
            if default_is_none and var_type in ["list", "int_list"]:
                return []
        elif data[attribute] is None:
            if default_is_none and var_type == "list":
                return []
            elif default_is_none:
                return None
            else:
                message = f"{text} is blank"
        elif var_type == "url":
            if data[attribute].endswith(("\\", "/")):
                return data[attribute][:-1]
            else:
                return data[attribute]
        elif var_type == "bool":
            if isinstance(data[attribute], bool):
                return data[attribute]
            else:
                message = f"{text} must be either true or false"
                throw = True
        elif var_type == "int":
            if isinstance(data[attribute], int) and data[attribute] >= min_int:
                return data[attribute]
            else:
                message = f"{text} must an integer >= {min_int}"
                throw = True
        elif var_type == "float":
            try:
                data[attribute] = float(data[attribute])
            except Exception:
                pass
            if isinstance(data[attribute], float) and data[attribute] >= min_int:
                return data[attribute]
            else:
                message = f"{text} must a float >= {float(min_int)}"
                throw = True
        elif var_type == "time_parse":
            if isinstance(data[attribute], int) and data[attribute] >= min_int:
                return data[attribute]
            else:
                try:
                    parsed_seconds = parse(data[attribute])
                    if parsed_seconds is not None:
                        return int(parsed_seconds / 60)
                    else:
                        message = f"Unable to parse {text}, must be a valid time format."
                        throw = True
                except Exception:
                    message = f"Unable to parse {text}, must be a valid time format."
                    throw = True
        elif var_type == "path":
            if os.path.exists(os.path.abspath(data[attribute])):
                return os.path.join(data[attribute], "")
            else:
                if make_dirs:
                    try:
                        os.makedirs(data[attribute], exist_ok=True)
                        return os.path.join(data[attribute], "")
                    except OSError:
                        message = f"Path {os.path.abspath(data[attribute])} does not exist and can't be created"
                else:
                    message = f"Path {os.path.abspath(data[attribute])} does not exist"
        elif var_type == "list":
            return get_list(data[attribute], split=False)
        elif var_type == "dict":
            return get_dict(data[attribute])
        elif var_type == "list_path":
            temp_list = [p for p in get_list(data[attribute], split=False) if os.path.exists(os.path.abspath(p))]
            if len(temp_list) > 0:
                return temp_list
            else:
                message = "No Paths exist"
        elif var_type == "lower_list":
            return get_list(data[attribute], lower=True)
        elif test_list is None or data[attribute] in test_list:
            return data[attribute]
        else:
            message = f"{text}: {data[attribute]} is an invalid input"
        if var_type == "path" and default:
            default_path = os.path.abspath(default)
            if make_dirs and not os.path.exists(default_path):
                os.makedirs(default, exist_ok=True)
            if os.path.exists(default_path):
                default = os.path.join(default, "")
                message = message + f", using {default} as default"
        elif var_type == "path" and default:
            if data and attribute in data and data[attribute]:
                message = f"neither {data[attribute]} or the default path {default} could be found"
            else:
                message = f"no {text} found and the default path {default} could not be found"
            default = None
        if (default is not None or default_is_none) and not message:
            message = message + f" using {default} as default"
        message = message + endline
        if req_default and default is None:
            raise Failed(f"Config Error: {attribute} attribute must be set under {parent}.")
        options = ""
        if test_list:
            for option, description in test_list.items():
                if len(options) > 0:
                    options = f"{options}\n"
                options = f"{options}    {option} ({description})"
        if (default is None and not default_is_none) or throw:
            if len(options) > 0:
                message = message + "\n" + options
            raise Failed(f"Config Error: {message}")
        if do_print:
            logger.print_line(f"Config Warning: {message}", "warning")
            if data and attribute in data and data[attribute] and test_list is not None and data[attribute] not in test_list:
                logger.print_line(options)
        return default


class Failed(Exception):
    """Exception raised for errors in the input."""

    pass


def list_in_text(text, search_list, match_all=False):
    """
    Check if elements from a search list are present in a given text.

    Args:
        text (str): The text to search in.
        search_list (list or set): The list of elements to search for in the text.
        match_all (bool, optional): If True, all elements in the search list must be present in the text.
                                    If False, at least one element must be present. Defaults to False.

    Returns:
        bool: True if the search list elements are found in the text, False otherwise.
    """
    if isinstance(search_list, list):
        search_list = set(search_list)
    contains = {x for x in search_list if " " in x}
    exception = search_list - contains
    if match_all:
        if all(x == m for m in text.split(" ") for x in exception) or all(x in text for x in contains):
            return True
    else:
        if any(x == m for m in text.split(" ") for x in exception) or any(x in text for x in contains):
            return True
    return False


def trunc_val(stg, delm, num=3):
    """Truncate the value of the torrent url to remove sensitive information"""
    try:
        val = delm.join(stg.split(delm, num)[:num])
    except IndexError:
        val = None
    return val


def move_files(src, dest, mod=False):
    """Move files from source to destination, mod variable is to change the date modified of the file being moved"""
    dest_path = os.path.dirname(dest)
    to_delete = False
    if os.path.isdir(dest_path) is False:
        os.makedirs(dest_path, exist_ok=True)
    try:
        if mod is True:
            mod_time = time.time()
            os.utime(src, (mod_time, mod_time))
        shutil.move(src, dest)
    except PermissionError as perm:
        logger.warning(f"{perm} : Copying files instead.")
        try:
            shutil.copyfile(src, dest)
        except Exception as ex:
            logger.stacktrace()
            logger.error(ex)
            return to_delete
        if os.path.isfile(src):
            logger.warning(f"Removing original file: {src}")
            try:
                os.remove(src)
            except OSError as e:
                logger.warning(f"Error: {e.filename} - {e.strerror}.")
        to_delete = True
    except FileNotFoundError as file:
        logger.warning(f"{file} : source: {src} -> destination: {dest}")
    except Exception as ex:
        logger.stacktrace()
        logger.error(ex)
    return to_delete


def copy_files(src, dest):
    """Copy files from source to destination"""
    dest_path = os.path.dirname(dest)
    if os.path.isdir(dest_path) is False:
        os.makedirs(dest_path)
    try:
        shutil.copyfile(src, dest)
    except Exception as ex:
        logger.stacktrace()
        logger.error(ex)


def remove_empty_directories(pathlib_root_dir, excluded_paths=None):
    """Remove empty directories recursively, optimized version."""
    pathlib_root_dir = Path(pathlib_root_dir)
    if excluded_paths is not None:
        # Ensure excluded_paths is a set of Path objects for efficient lookup
        excluded_paths = {Path(p) for p in excluded_paths}

    for root, dirs, files in os.walk(pathlib_root_dir, topdown=False):
        root_path = Path(root)
        # Skip excluded paths
        if excluded_paths and root_path in excluded_paths:
            continue

        # Attempt to remove the directory if it's empty
        try:
            os.rmdir(root)
        except PermissionError as perm:
            logger.warning(f"{perm} : Unable to delete folder {root} as it has permission issues. Skipping...")
            pass
        except OSError:
            # Directory not empty or other error - safe to ignore here
            pass

    # Attempt to remove the root directory if it's now empty and not excluded
    if not excluded_paths or pathlib_root_dir not in excluded_paths:
        try:
            pathlib_root_dir.rmdir()
        except PermissionError as perm:
            logger.warning(f"{perm} :  Unable to delete folder {root} as it has permission issues. Skipping...")
            pass
        except OSError:
            pass


class CheckHardLinks:
    """
    Class to check for hardlinks
    """

    def __init__(self, root_dir, remote_dir):
        self.root_dir = root_dir
        self.remote_dir = remote_dir
        self.root_files = set(get_root_files(self.root_dir, self.remote_dir))
        self.get_inode_count()

    def get_inode_count(self):
        self.inode_count = {}
        for file in self.root_files:
            try:
                inode_no = os.stat(file.replace(self.root_dir, self.remote_dir)).st_ino
            except PermissionError as perm:
                logger.warning(f"{perm} : file {file} has permission issues. Skipping...")
                continue
            except FileNotFoundError as file_not_found_error:
                logger.warning(f"{file_not_found_error} : File {file} not found. Skipping...")
                continue
            except Exception as ex:
                logger.stacktrace()
                logger.error(ex)
                continue
            if inode_no in self.inode_count:
                self.inode_count[inode_no] += 1
            else:
                self.inode_count[inode_no] = 1

    def nohardlink(self, file, notify, ignore_root_dir):
        """
        Check if there are any hard links
        Will check if there are any hard links if it passes a file or folder
        If a folder is passed, it will take the largest file in that folder and only check for hardlinks
        of the remaining files where the file is greater size a percentage of the largest file
        This fixes the bug in #192
        """

        def has_hardlinks(self, file, ignore_root_dir):
            """
            Check if a file has hard links.

            Args:
                file (str): The path to the file.
                ignore_root_dir (bool): Whether to ignore the root directory.

            Returns:
                bool: True if the file has hard links, False otherwise.
            """
            if ignore_root_dir:
                return os.stat(file).st_nlink - self.inode_count.get(os.stat(file).st_ino, 1) > 0
            else:
                return os.stat(file).st_nlink > 1

        check_for_hl = True
        try:
            if os.path.isfile(file):
                if os.path.islink(file):
                    logger.warning(f"Symlink found in {file}, unable to determine hardlinks. Skipping...")
                    return False
                logger.trace(f"Checking file: {file}")
                logger.trace(f"Checking file inum: {os.stat(file).st_ino}")
                logger.trace(f"Checking no of hard links: {os.stat(file).st_nlink}")
                logger.trace(f"Checking inode_count dict: {self.inode_count.get(os.stat(file).st_ino)}")
                logger.trace(f"ignore_root_dir: {ignore_root_dir}")
                # https://github.com/StuffAnThings/qbit_manage/issues/291 for more details
                if has_hardlinks(self, file, ignore_root_dir):
                    logger.trace(f"Hardlinks found in {file}.")
                    check_for_hl = False
            else:
                sorted_files = sorted(Path(file).rglob("*"), key=lambda x: os.stat(x).st_size, reverse=True)
                logger.trace(f"Folder: {file}")
                logger.trace(f"Files Sorted by size: {sorted_files}")
                threshold = 0.5
                if not sorted_files:
                    msg = (
                        f"Nohardlink Error: Unable to open the folder {file}. "
                        "Please make sure folder exists and qbit_manage has access to this directory."
                    )
                    notify(msg, "nohardlink")
                    logger.warning(msg)
                else:
                    largest_file_size = os.stat(sorted_files[0]).st_size
                    logger.trace(f"Largest file: {sorted_files[0]}")
                    logger.trace(f"Largest file size: {largest_file_size}")
                    for files in sorted_files:
                        if os.path.islink(files):
                            logger.warning(f"Symlink found in {files}, unable to determine hardlinks. Skipping...")
                            continue
                        file_size = os.stat(files).st_size
                        file_no_hardlinks = os.stat(files).st_nlink
                        logger.trace(f"Checking file: {files}")
                        logger.trace(f"Checking file inum: {os.stat(files).st_ino}")
                        logger.trace(f"Checking file size: {file_size}")
                        logger.trace(f"Checking no of hard links: {file_no_hardlinks}")
                        logger.trace(f"Checking inode_count dict: {self.inode_count.get(os.stat(files).st_ino)}")
                        logger.trace(f"ignore_root_dir: {ignore_root_dir}")
                        if has_hardlinks(self, files, ignore_root_dir) and file_size >= (largest_file_size * threshold):
                            logger.trace(f"Hardlinks found in {files}.")
                            check_for_hl = False
        except PermissionError as perm:
            logger.warning(f"{perm} : file {file} has permission issues. Skipping...")
            return False
        except FileNotFoundError as file_not_found_error:
            logger.warning(f"{file_not_found_error} : File {file} not found. Skipping...")
            return False
        except Exception as ex:
            logger.stacktrace()
            logger.error(ex)
            return False
        return check_for_hl


def get_root_files(root_dir, remote_dir, exclude_dir=None):
    local_exclude_dir = exclude_dir.replace(remote_dir, root_dir) if exclude_dir and remote_dir != root_dir else exclude_dir
    root_files = [
        os.path.join(path.replace(remote_dir, root_dir) if remote_dir != root_dir else path, name)
        for path, subdirs, files in os.walk(remote_dir if remote_dir != root_dir else root_dir)
        for name in files
        if not local_exclude_dir or local_exclude_dir not in path
    ]
    return root_files


def load_json(file):
    """Load json file if exists"""
    if os.path.isfile(file):
        file = open(file)
        data = json.load(file)
        file.close()
    else:
        data = {}
    return data


def save_json(torrent_json, dest):
    """Save json file to destination"""
    with open(dest, "w", encoding="utf-8") as file:
        json.dump(torrent_json, file, ensure_ascii=False, indent=4)


class GracefulKiller:
    """
    Class to catch SIGTERM and SIGINT signals.
    Gracefully kill script when docker stops.
    """

    kill_now = False

    def __init__(self):
        # signal.signal(signal.SIGINT, self.exit_gracefully)
        signal.signal(signal.SIGTERM, self.exit_gracefully)

    def exit_gracefully(self, *args):
        """Set kill_now to True to exit gracefully."""
        self.kill_now = True


def human_readable_size(size, decimal_places=3):
    """Convert bytes to human readable size"""
    for unit in ["B", "KiB", "MiB", "GiB", "TiB"]:
        if size < 1024.0:
            break
        size /= 1024.0
    return f"{size:.{decimal_places}f}{unit}"


class YAML:
    """Class to load and save yaml files"""

    def __init__(self, path=None, input_data=None, check_empty=False, create=False):
        self.path = path
        self.input_data = input_data
        self.yaml = ruamel.yaml.YAML()
        self.yaml.indent(mapping=2, sequence=2)
        try:
            if input_data:
                self.data = self.yaml.load(input_data)
            else:
                if create and not os.path.exists(self.path):
                    with open(self.path, "w"):
                        pass
                    self.data = {}
                else:
                    with open(self.path, encoding="utf-8") as filepath:
                        self.data = self.yaml.load(filepath)
        except ruamel.yaml.error.YAMLError as yerr:
            err = str(yerr).replace("\n", "\n      ")
            raise Failed(f"YAML Error: {err}") from yerr
        except Exception as yerr:
            raise Failed(f"YAML Error: {yerr}") from yerr
        if not self.data or not isinstance(self.data, dict):
            if check_empty:
                raise Failed("YAML Error: File is empty")
            self.data = {}

    def save(self):
        """Save yaml file"""
        if self.path:
            with open(self.path, "w") as filepath:
                self.yaml.dump(self.data, filepath)<|MERGE_RESOLUTION|>--- conflicted
+++ resolved
@@ -90,12 +90,8 @@
         "RETITLED",
         "TRUNCATED",
         "TORRENT IS NOT AUTHORIZED FOR USE ON THIS TRACKER",
-<<<<<<< HEAD
-        "INFOHASH NOT FOUND.",
-=======
         "INFOHASH NOT FOUND.",  # blutopia
         "TORRENT HAS BEEN DELETED.",  # blutopia
->>>>>>> 27e30461
     ]
 
     IGNORE_MSGS = [
