--- conflicted
+++ resolved
@@ -270,11 +270,7 @@
 # If a folder is passed, it will take the largest file in that folder and only check for hardlinks
 # of the remaining files where the file is greater size a percentage of the largest file
 # This fixes the bug in #192
-<<<<<<< HEAD
-def nohardlink(file):
-=======
 def nohardlink(file, notify):
->>>>>>> bb373a73
     check = True
     if os.path.isfile(file):
         logger.trace(f"Checking file: {file}")
@@ -288,16 +284,10 @@
         if not sorted_files:
             msg = (
                 f"Nohardlink Error: Unable to open the folder {file}. "
-<<<<<<< HEAD
-                "Please make sure qbit_manage has access to this directory."
-            )
-            raise Failed(msg)
-=======
                 "Please make sure folder exists and qbit_manage has access to this directory."
             )
             notify(msg, "nohardlink")
             logger.warning(msg)
->>>>>>> bb373a73
         largest_file_size = os.stat(sorted_files[0]).st_size
         logger.trace(f"Largest file: {sorted_files[0]}")
         logger.trace(f"Largest file size: {largest_file_size}")
