<<<<<<< HEAD
# Bug Fixes
- Fixes Blutopia torrents being deleted due to passkeys being invalid (#464)

**Full Changelog**: https://github.com/StuffAnThings/qbit_manage/compare/v4.1.8...v4.1.9
=======
# Requirements Updated
- qbittorrent-api==2024.8.65
- croniter==3.0.3
- humanize==4.10.0

# New Updates
- Adds `force_auto_tmm_ignore_tags` feature to ignore tags when force_auto_tmm is enabled (#634)

# Bug Fixes
- Fixes Print the schedule and delay before starting the sleep (Closes [#605](https://github.com/StuffAnThings/qbit_manage/issues/605))
- Fixes noHL counting symlinks as part of its logic (Closes [#608](https://github.com/StuffAnThings/qbit_manage/issues/608))
- Fix typos in documentation (#627)
- Extended logging to explain why torrent files were not deleted (#625)

Special thanks to @ineednewpajamas, @glicholas, @Minituff, @Dark3clipse, @TJZine   for their contributions!
**Full Changelog**: https://github.com/StuffAnThings/qbit_manage/compare/v4.1.7...v4.1.8
>>>>>>> 87ffdda8
<|MERGE_RESOLUTION|>--- conflicted
+++ resolved
@@ -1,23 +1,4 @@
-<<<<<<< HEAD
 # Bug Fixes
 - Fixes Blutopia torrents being deleted due to passkeys being invalid (#464)
-
-**Full Changelog**: https://github.com/StuffAnThings/qbit_manage/compare/v4.1.8...v4.1.9
-=======
-# Requirements Updated
-- qbittorrent-api==2024.8.65
-- croniter==3.0.3
-- humanize==4.10.0
-
-# New Updates
-- Adds `force_auto_tmm_ignore_tags` feature to ignore tags when force_auto_tmm is enabled (#634)
-
-# Bug Fixes
-- Fixes Print the schedule and delay before starting the sleep (Closes [#605](https://github.com/StuffAnThings/qbit_manage/issues/605))
-- Fixes noHL counting symlinks as part of its logic (Closes [#608](https://github.com/StuffAnThings/qbit_manage/issues/608))
-- Fix typos in documentation (#627)
-- Extended logging to explain why torrent files were not deleted (#625)
-
-Special thanks to @ineednewpajamas, @glicholas, @Minituff, @Dark3clipse, @TJZine   for their contributions!
-**Full Changelog**: https://github.com/StuffAnThings/qbit_manage/compare/v4.1.7...v4.1.8
->>>>>>> 87ffdda8
+- Adds edit_passkey.py script
+**Full Changelog**: https://github.com/StuffAnThings/qbit_manage/compare/v4.1.8...v4.1.9